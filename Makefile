DEP_DIR:=./deps
SRC_DIR:=src
BIN_DIR:=bin
OBJ_DIR:=obj
LIB_DIR:=lib
INC_DIR:=include
CPP_DIR:=cpp

EXE:=vg

CXX:=g++
CXXFLAGS:=-O3 -msse4.1 -fopenmp -std=c++11 -ggdb

CWD:=$(shell pwd)


LD_INCLUDE_FLAGS:=-I$(CWD)/$(INC_DIR) -I. -I$(CWD)/$(SRC_DIR) -I$(CWD)/$(CPP_DIR) -I$(CWD)/$(INC_DIR)/dynamic
LD_LIB_FLAGS:= -ggdb -L$(CWD)/$(LIB_DIR) -lvcflib -lgssw -lssw -lprotobuf -lhts -lpthread -ljansson -lncurses -lrocksdb -lsnappy -lz -lbz2 -lgcsa2 -lxg -ldivsufsort -ldivsufsort64 -lvcfh -lgfakluge -lraptor2 -lsupbub  -lsdsl

ifeq ($(shell uname -s),Darwin)
    # We may need libraries from Macports
    # TODO: where does Homebrew keep libraries?
    ifeq ($(shell if [ -d /opt/local/lib ];then echo 1;else echo 0;fi), 1)
       LD_LIB_FLAGS += -L/opt/local/lib
    endif
    ifeq ($(shell if [ -d /usr/local/lib ];then echo 1;else echo 0;fi), 1)
       LD_LIB_FLAGS += -L/usr/local/lib
    endif
    ROCKSDB_PORTABLE=PORTABLE=1 # needed to build rocksdb without weird assembler options
else
    # Not on OS X, we can have librt
    LD_LIB_FLAGS += -lrt
endif

STATIC_FLAGS=-static -static-libstdc++ -static-libgcc

OBJ:=$(OBJ_DIR)/gssw_aligner.o $(OBJ_DIR)/vg.o cpp/vg.pb.o $(OBJ_DIR)/index.o $(OBJ_DIR)/mapper.o $(OBJ_DIR)/region.o $(OBJ_DIR)/progress_bar.o $(OBJ_DIR)/vg_set.o $(OBJ_DIR)/utility.o $(OBJ_DIR)/path.o $(OBJ_DIR)/alignment.o $(OBJ_DIR)/edit.o $(OBJ_DIR)/sha1.o $(OBJ_DIR)/json2pb.o $(OBJ_DIR)/entropy.o $(OBJ_DIR)/pileup.o $(OBJ_DIR)/caller.o $(OBJ_DIR)/position.o $(OBJ_DIR)/deconstructor.o $(OBJ_DIR)/vectorizer.o $(OBJ_DIR)/sampler.o $(OBJ_DIR)/filter.o $(OBJ_DIR)/ssw_aligner.o

RAPTOR_DIR:=deps/raptor
PROTOBUF_DIR:=deps/protobuf
SDSL_DIR:=deps/sdsl-lite
SNAPPY_DIR:=deps/snappy
ROCKSDB_DIR:=deps/rocksdb
GCSA2_DIR:=deps/gcsa2
PROGRESS_BAR_DIR:=deps/progress_bar
FASTAHACK_DIR:=deps/fastahack
HTSLIB_DIR:=deps/htslib
VCFLIB_DIR:=deps/vcflib
XG_DIR:=deps/xg
GSSW_DIR:=deps/gssw
SPARSEHASH_DIR:=deps/sparsehash
SHA1_DIR:=deps/sha1
DYNAMIC_DIR:=deps/DYNAMIC
SSW_DIR:=deps/ssw/src
STATIC_FLAGS=-static -static-libstdc++ -static-libgcc

.PHONY: clean get-deps test set-path static

$(BIN_DIR)/vg: $(LIB_DIR)/libvg.a $(OBJ_DIR)/main.o
	. ./source_me.sh && $(CXX) $(CXXFLAGS) -o $(BIN_DIR)/vg $(OBJ_DIR)/main.o -lvg $(LD_INCLUDE_FLAGS) $(LD_LIB_FLAGS)

static: $(OBJ_DIR)/main.o $(OBJ)
	$(CXX) $(CXXFLAGS) -o $(BIN_DIR)/vg $(OBJ_DIR)/main.o $(OBJ) $(STATIC_FLAGS) $(LD_INCLUDE_FLAGS) $(LD_LIB_FLAGS)

$(LIB_DIR)/libvg.a: $(OBJ)
	ar rs $@ $^

get-deps:
	sudo apt-get install -qq -y protobuf-compiler libprotoc-dev libjansson-dev libbz2-dev libncurses5-dev automake libtool jq samtools curl unzip redland-utils librdf-dev cmake pkg-config wget bc gtk-doc-tools raptor2-utils rasqal-utils bison flex

test: $(BIN_DIR)/vg $(LIB_DIR)/libvg.a test/build_graph $(BIN_DIR)/shuf
	. ./source_me.sh && cd test && $(MAKE)

# Hack to use gshuf or shuf as appropriate to the platform when testing
$(BIN_DIR)/shuf:
ifeq ($(shell uname -s),Darwin)
	ln -s `which gshuf` $(BIN_DIR)/shuf
else
	ln -s `which shuf` $(BIN_DIR)/shuf
endif


test/build_graph: test/build_graph.cpp $(LIB_DIR)/libvg.a $(CPP_DIR)/vg.pb.h $(SRC_DIR)/json2pb.h $(SRC_DIR)/vg.hpp
	. ./source_me.sh && $(CXX) $(CXXFLAGS) -o test/build_graph test/build_graph.cpp $(LD_INCLUDE_FLAGS) -lvg $(LD_LIB_FLAGS)

deps: $(LIB_DIR)/libprotobuf.a $(LIB_DIR)/libsdsl.a $(LIB_DIR)/libgssw.a $(LIB_DIR)/libgcsa2.a $(LIB_DIR)/libsnappy.a $(LIB_DIR)/libvcflib.a $(INC_DIR)/sparsehash/sparse_hash_map $(OBJ_DIR)/sha1.o $(LIB_DIR)/librocksdb.a $(LIB_DIR)/libhts.a $(LIB_DIR)/libxg.a

$(LIB_DIR)/libprotobuf.a: .pre-build
	+. ./source_me.sh && cd $(PROTOBUF_DIR) && ./autogen.sh && ./configure --prefix="$(CWD)" && $(MAKE) && $(MAKE) install && export PATH=$(CWD)/bin:$$PATH

$(LIB_DIR)/libsdsl.a: .pre-build
	+. ./source_me.sh && cd $(SDSL_DIR) && ./install.sh $(CWD)

$(LIB_DIR)/libssw.a: .pre-build
	+. ./source_me.sh && cd $(SSW_DIR) && $(MAKE) && ar rs $(CWD)/$(LIB_DIR)/libssw.a ssw.o ssw_cpp.o && cp ssw_cpp.h ssw.h $(CWD)/$(LIB_DIR)

$(LIB_DIR)/libsnappy.a: .pre-build
	+. ./source_me.sh && cd $(SNAPPY_DIR) && ./autogen.sh && ./configure --prefix=$(CWD) && $(MAKE) && $(MAKE) install

$(LIB_DIR)/librocksdb.a: $(LIB_DIR)/libsnappy.a .pre-build
	+. ./source_me.sh && cd $(ROCKSDB_DIR) && $(ROCKSDB_PORTABLE) $(MAKE) static_lib && mv librocksdb.a $(CWD)/${LIB_DIR}/ && cp -r include/* $(CWD)/$(INC_DIR)/

$(INC_DIR)/gcsa.h: $(LIB_DIR)/libgcsa2.a
$(LIB_DIR)/libgcsa2.a: $(LIB_DIR)/libsdsl.a .pre-build
	+. ./source_me.sh && cd $(GCSA2_DIR) && cat Makefile | grep -v VERBOSE_STATUS_INFO >Makefile.quiet && $(MAKE) -f Makefile.quiet libgcsa2.a && mv libgcsa2.a $(CWD)/$(LIB_DIR) && cp *.h* $(CWD)/$(INC_DIR)/

$(OBJ_DIR)/progress_bar.o: .pre-build
	+cd $(PROGRESS_BAR_DIR) && $(MAKE) && cp progress_bar.o $(CWD)/$(OBJ_DIR) && cp *.h* $(CWD)/$(INC_DIR)

$(OBJ_DIR)/Fasta.o: .pre-build
	+cd $(FASTAHACK_DIR) && $(MAKE) && mv Fasta.o $(CWD)/$(OBJ_DIR) && cp Fasta.h $(CWD)/$(INC_DIR)

$(LIB_DIR)/libhts.a: .pre-build
	+cd $(HTSLIB_DIR) && $(MAKE) lib-static && mv libhts.a $(CWD)/$(LIB_DIR) && cp *.h $(CWD)/$(INC_DIR) && cp -r htslib $(CWD)/$(INC_DIR)/

$(LIB_DIR)/libxg.a: $(LIB_DIR)/libsdsl.a $(LIB_DIR)/libprotobuf.a $(CPP_DIR)/vg.pb.o $(INC_DIR)/dynamic.hpp $(XG_DIR)/src/xg.cpp .pre-build
	+. ./source_me.sh && $(CXX) $(CXXFLAGS) -c $(XG_DIR)/src/xg.cpp -o $(CWD)/$(OBJ_DIR)/xg.o $(LD_INCLUDE_FLAGS) -I$(INC_DIR)/dynamic && ar rs $(CWD)/$(LIB_DIR)/libxg.a $(CWD)/$(OBJ_DIR)/xg.o $(CWD)/$(CPP_DIR)/vg.pb.o && cp $(XG_DIR)/src/*.hpp $(CWD)/$(INC_DIR)/

$(LIB_DIR)/libvcflib.a: .pre-build
	+. ./source_me.sh && cd $(VCFLIB_DIR) && $(MAKE) libvcflib.a && cp lib/* $(CWD)/$(LIB_DIR)/ && cp include/* $(CWD)/$(INC_DIR)/ && cp intervaltree/*.h $(CWD)/$(INC_DIR)/ && cp src/*.h* $(CWD)/$(INC_DIR)/

$(LIB_DIR)/libgssw.a: .pre-build $(GSSW_DIR)/src/gssw.c $(GSSW_DIR)/src/gssw.h
	+cd $(GSSW_DIR) && $(MAKE) && cp lib/* $(CWD)/$(LIB_DIR)/ && cp obj/* $(CWD)/$(OBJ_DIR) && cp src/*.h $(CWD)/$(INC_DIR)

$(INC_DIR)/lru_cache.h: .pre-build
	+cd $(DEP_DIR)/lru_cache && $(MAKE) && cp *.h* $(CWD)/$(INC_DIR)/

$(INC_DIR)/dynamic.hpp: .pre-build
	+cat $(DYNAMIC_DIR)/include/dynamic.hpp | sed 's%<internal/%<dynamic/%' >$(INC_DIR)/dynamic.hpp && cp -r $(CWD)/$(DYNAMIC_DIR)/include/internal $(CWD)/$(INC_DIR)/dynamic

$(INC_DIR)/sparsehash/sparse_hash_map: .pre-build
	+cd $(SPARSEHASH_DIR) && ./autogen.sh && ./configure --prefix=$(CWD) && $(MAKE) && $(MAKE) install

$(LIB_DIR)/libvcfh.a: .pre-build
	+cd $(DEP_DIR)/libVCFH && $(MAKE) && cp libvcfh.a $(CWD)/$(LIB_DIR)/ && cp vcfheader.hpp $(CWD)/$(INC_DIR)/

$(LIB_DIR)/libgfakluge.a: $(INC_DIR)/gfakluge.hpp .pre-build
	+cd $(DEP_DIR)/gfakluge && $(MAKE) && cp libgfakluge.a $(CWD)/$(LIB_DIR)/

$(INC_DIR)/gfakluge.hpp: .pre-build
	cp $(DEP_DIR)/gfakluge/gfakluge.hpp $(CWD)/$(INC_DIR)/

#include "globalDefs.hpp"
#include "Graph.hpp"
#include "DetectSuperBubble.hpp"
#include "helperDefs.hpp"


$(LIB_DIR)/libsupbub.a: $(LIB_DIR)/libsdsl.a .pre-build $(INC_DIR)/globalDefs.hpp
	+. ./source_me.sh && cd $(DEP_DIR)/superbubbles && $(MAKE) && cp libsupbub.a $(CWD)/$(LIB_DIR)/

$(INC_DIR)/globalDefs.hpp: $(LIB_DIR)/libsdsl.a .pre-build
	cp $(DEP_DIR)/superbubbles/*.hpp $(CWD)/$(INC_DIR)/

$(LIB_DIR)/libraptor2.a: .pre-build
	+cd $(RAPTOR_DIR)/build && cmake .. && $(MAKE) && cp src/libraptor2.a $(CWD)/$(LIB_DIR) && mkdir -p $(CWD)/$(INC_DIR)/raptor2 && cp src/*.h $(CWD)/$(INC_DIR)/raptor2

$(INC_DIR)/sha1.hpp: $(OBJ_DIR)/sha1.o
$(OBJ_DIR)/sha1.o: $(SHA1_DIR)/sha1.cpp $(SHA1_DIR)/sha1.hpp .pre-build
	+$(CXX) $(CXXFLAGS) -c -o $@ $< $(LD_INCLUDE_FLAGS) && cp $(SHA1_DIR)/*.h* $(CWD)/$(INC_DIR)/

# Auto-versioning
<<<<<<< HEAD
$(INC_DIR)/vg_git_version.hpp: .pre-build  # .git/HEAD .git/index
=======
$(INC_DIR)/vg_git_version.hpp: .pre-build .git
>>>>>>> 584133ae
	echo "#define VG_GIT_VERSION \"$(shell git describe --always --tags || echo unknown)\"" > $@

###################################
## VG source code compilation begins here
####################################

include/stream.hpp: .pre-build
	cp src/stream.hpp include/stream.hpp

$(CPP_DIR)/vg.pb.o: $(CPP_DIR)/vg.pb.cc .pre-build
	+. ./source_me.sh && g++ -O3 -msse4.1 -fopenmp -std=c++11 -c -o cpp/vg.pb.o cpp/vg.pb.cc $(LD_INCLUDE_FLAGS) $(LD_LIB_FLAGS)

$(CPP_DIR)/vg.pb.cc: $(CPP_DIR)/vg.pb.h 

$(CPP_DIR)/vg.pb.h: $(LIB_DIR)/libprotobuf.a .pre-build
	+. ./source_me.sh && ./bin/protoc $(SRC_DIR)/vg.proto --proto_path=$(SRC_DIR) --cpp_out=cpp
	+cp $@ $(INC_DIR)

$(OBJ_DIR)/vg.o: $(SRC_DIR)/vg.cpp $(SRC_DIR)/vg.hpp $(CPP_DIR)/vg.pb.h $(LIB_DIR)/libvcflib.a $(FASTAHACK_DIR)/Fasta.o $(LIB_DIR)/libgssw.a $(INC_DIR)/sparsehash/sparse_hash_map $(INC_DIR)/lru_cache.h $(INC_DIR)/stream.hpp $(LIB_DIR)/libprotobuf.a $(OBJ_DIR)/progress_bar.o $(INC_DIR)/gcsa.h $(INC_DIR)/sha1.hpp $(LIB_DIR)/libgfakluge.a $(LIB_DIR)/libsupbub.a $(LIB_DIR)/libsdsl.a $(LIB_DIR)/libraptor2.a
	+. ./source_me.sh && $(CXX) $(CXXFLAGS) -c -o $@ $< $(LD_INCLUDE_FLAGS) $(LD_LIB_FLAGS)

$(OBJ_DIR)/gssw_aligner.o: $(SRC_DIR)/gssw_aligner.cpp $(SRC_DIR)/gssw_aligner.hpp $(CPP_DIR)/vg.pb.h $(LIB_DIR)/libgssw.a $(LIB_DIR)/libprotobuf.a $(INC_DIR)/sparsehash/sparse_hash_map $(LIB_DIR)/libvcflib.a $(LIB_DIR)/libhts.a ${INC_DIR}/sha1.hpp
	+. ./source_me.sh && $(CXX) $(CXXFLAGS) -c -o $@ $< $(LD_INCLUDE_FLAGS) $(LD_LIB_FLAGS)

$(OBJ_DIR)/ssw_aligner.o: $(SRC_DIR)/ssw_aligner.cpp $(SRC_DIR)/ssw_aligner.hpp $(CPP_DIR)/vg.pb.h $(LIB_DIR)/libssw.a $(LIB_DIR)/libprotobuf.a $(INC_DIR)/sparsehash/sparse_hash_map $(LIB_DIR)/libvcflib.a
	+. ./source_me.sh && $(CXX) $(CXXFLAGS) -c -o $@ $< $(LD_INCLUDE_FLAGS) $(LD_LIB_FLAGS)

$(OBJ_DIR)/vg_set.o: $(SRC_DIR)/vg_set.cpp $(SRC_DIR)/vg_set.hpp $(SRC_DIR)/vg.hpp $(OBJ_DIR)/index.o $(CPP_DIR)/vg.pb.h $(LIB_DIR)/libgssw.a $(LIB_DIR)/libprotobuf.a $(INC_DIR)/sparsehash/sparse_hash_map $(LIB_DIR)/libsdsl.a $(LIB_DIR)/libxg.a $(INC_DIR)/dynamic.hpp
	+. ./source_me.sh && $(CXX) $(CXXFLAGS) -c -o $@ $< $(LD_INCLUDE_FLAGS) $(LD_LIB_FLAGS)

$(OBJ_DIR)/mapper.o: $(SRC_DIR)/mapper.cpp $(SRC_DIR)/mapper.hpp $(CPP_DIR)/vg.pb.h $(LIB_DIR)/libprotobuf.a $(INC_DIR)/sparsehash/sparse_hash_map $(LIB_DIR)/libsdsl.a $(LIB_DIR)/libxg.a
	+. ./source_me.sh && $(CXX) $(CXXFLAGS) -c -o $@ $< $(LD_INCLUDE_FLAGS) $(LD_LIB_FLAGS)

$(OBJ_DIR)/main.o: $(SRC_DIR)/main.cpp $(INC_DIR)/vg_git_version.hpp $(LIB_DIR)/libvcflib.a $(OBJ_DIR)/Fasta.o $(LIB_DIR)/libgssw.a $(INC_DIR)/stream.hpp $(LIB_DIR)/libprotobuf.a $(INC_DIR)/sparsehash/sparse_hash_map $(LIB_DIR)/librocksdb.a $(CPP_DIR)/vg.pb.h $(LIB_DIR)/libxg.a $(INC_DIR)/gcsa.h $(LIB_DIR)/libhts.a $(INC_DIR)/sha1.hpp $(OBJ_DIR)/progress_bar.o $(INC_DIR)/lru_cache.h $(LIB_DIR)/libvcfh.a $(LIB_DIR)/libgfakluge.a $(LIB_DIR)/libsdsl.a $(INC_DIR)/globalDefs.hpp
	+. ./source_me.sh && $(CXX) $(CXXFLAGS) -c -o $@ $< $(LD_INCLUDE_FLAGS) $(LD_LIB_FLAGS)

$(OBJ_DIR)/region.o: $(SRC_DIR)/region.cpp $(SRC_DIR)/region.hpp $(LIB_DIR)/libprotobuf.a $(INC_DIR)/sparsehash/sparse_hash_map
	+. ./source_me.sh && $(CXX) $(CXXFLAGS) -c -o $@ $< $(LD_INCLUDE_FLAGS) $(LD_LIB_FLAGS)

$(OBJ_DIR)/index.o: $(SRC_DIR)/index.cpp $(SRC_DIR)/index.hpp $(LIB_DIR)/libprotobuf.a $(INC_DIR)/sparsehash/sparse_hash_map $(LIB_DIR)/librocksdb.a $(LIB_DIR)/libxg.a $(LIB_DIR)/libsnappy.a $(CPP_DIR)/vg.pb.h
	+. ./source_me.sh && $(CXX) $(CXXFLAGS) -c -o $@ $< $(LD_INCLUDE_FLAGS) $(LD_LIB_FLAGS)

$(OBJ_DIR)/utility.o: $(SRC_DIR)/utility.cpp $(SRC_DIR)/utility.hpp $(LIB_DIR)/libprotobuf.a $(INC_DIR)/sparsehash/sparse_hash_map $(CPP_DIR)/vg.pb.h $(INC_DIR)/sha1.hpp
	+. ./source_me.sh && $(CXX) $(CXXFLAGS) -c -o $@ $< $(LD_INCLUDE_FLAGS) $(LD_LIB_FLAGS)

$(OBJ_DIR)/path.o: $(SRC_DIR)/path.cpp $(SRC_DIR)/path.hpp $(LIB_DIR)/libprotobuf.a $(INC_DIR)/sparsehash/sparse_hash_map $(CPP_DIR)/vg.pb.h $(OBJ_DIR)/utility.o $(LIB_DIR)/libgssw.a
	+. ./source_me.sh && $(CXX) $(CXXFLAGS) -c -o $@ $< $(LD_LIB_FLAGS) $(LD_INCLUDE_FLAGS) $(LD_LIB_FLAGS)

$(OBJ_DIR)/edit.o: $(SRC_DIR)/edit.cpp $(SRC_DIR)/edit.hpp $(LIB_DIR)/libprotobuf.a $(CPP_DIR)/vg.pb.h
	+. ./source_me.sh && $(CXX) $(CXXFLAGS) -c -o $@ $< $(LD_INCLUDE_FLAGS) $(LD_LIB_FLAGS)

$(OBJ_DIR)/alignment.o: $(SRC_DIR)/alignment.cpp $(SRC_DIR)/alignment.hpp $(LIB_DIR)/libhts.a $(LIB_DIR)/libprotobuf.a  $(INC_DIR)/sparsehash/sparse_hash_map $(SRC_DIR)/edit.hpp $(SRC_DIR)/edit.cpp
	+. ./source_me.sh && $(CXX) $(CXXFLAGS) -c -o $@ $< $(LD_INCLUDE_FLAGS) $(LD_INCLUDE_FLAGS)

$(OBJ_DIR)/json2pb.o: $(SRC_DIR)/json2pb.cpp $(SRC_DIR)/json2pb.h $(SRC_DIR)/bin2ascii.h $(LIB_DIR)/libprotobuf.a
	+. ./source_me.sh && $(CXX) $(CXXFLAGS) -c -o $@ $< $(LD_INCLUDE_FLAGS) $(LD_LIB_FLAGS)

$(OBJ_DIR)/entropy.o: $(SRC_DIR)/entropy.cpp $(SRC_DIR)/entropy.hpp
	. ./source_me.sh && $(CXX) $(CXXFLAGS) -c -o $@ $< $(LD_INCLUDE_FLAGS) $(LD_LIB_FLAGS)

$(OBJ_DIR)/pileup.o: $(SRC_DIR)/pileup.cpp $(SRC_DIR)/pileup.hpp $(CPP_DIR)/vg.pb.h $(INC_DIR)/stream.hpp $(SRC_DIR)/vg.hpp $(SRC_DIR)/json2pb.h $(LIB_DIR)/libprotobuf.a $(INC_DIR)/sparsehash/sparse_hash_map $(LIB_DIR)/libgcsa2.a
	+. ./source_me.sh && $(CXX) $(CXXFLAGS) -c -o $@ $< $(LD_INCLUDE_FLAGS) $(LD_LIB_FLAGS)

$(OBJ_DIR)/caller.o: $(SRC_DIR)/caller.cpp $(SRC_DIR)/caller.hpp $(CPP_DIR)/vg.pb.h $(SRC_DIR)/vg.hpp $(INC_DIR)/stream.hpp $(SRC_DIR)/json2pb.h $(SRC_DIR)/pileup.hpp $(LIB_DIR)/libprotobuf.a $(INC_DIR)/sparsehash/sparse_hash_map
	+. ./source_me.sh && $(CXX) $(CXXFLAGS) -c -o $(OBJ_DIR)/caller.o $(SRC_DIR)/caller.cpp $(LD_INCLUDE_FLAGS) $(LD_LIB_FLAGS)

$(OBJ_DIR)/position.o: $(SRC_DIR)/position.cpp $(SRC_DIR)/position.hpp $(CPP_DIR)/vg.pb.h $(SRC_DIR)/vg.hpp $(SRC_DIR)/json2pb.h $(LIB_DIR)/libprotobuf.a
	+$(CXX) $(CXXFLAGS) -c -o $@ $< $(LD_INCLUDE_FLAGS) $(LD_LIB_FLAGS)

## TODO vcflib build loses variant.h
$(OBJ_DIR)/deconstructor.o: $(SRC_DIR)/deconstructor.cpp $(SRC_DIR)/deconstructor.hpp $(LIB_DIR)/libvcflib.a $(LIB_DIR)/librocksdb.a $(INC_DIR)/gcsa.h $(CPP_DIR)/vg.pb.h $(LIB_DIR)/libxg.a $(LIB_DIR)/libvcfh.a .pre-build
	+$(CXX) $(CXXFLAGS) -c -o $@ $< $(LD_INCLUDE_FLAGS) $(LD_LIB_FLAGS)

$(OBJ_DIR)/vectorizer.o: $(SRC_DIR)/vectorizer.cpp $(SRC_DIR)/vectorizer.hpp $(LIB_DIR)/libsdsl.a $(LIB_DIR)/libxg.a $(LIB_DIR)/libprotobuf.a .pre-build
	+$(CXX) $(CXXFLAGS) -c -o $@ $< $(LD_INCLUDE_FLAGS) $(LD_LIB_FLAGS)

$(OBJ_DIR)/sampler.o: $(SRC_DIR)/sampler.cpp $(SRC_DIR)/sampler.hpp $(LIB_DIR)/libsdsl.a $(LIB_DIR)/libxg.a $(LIB_DIR)/libprotobuf.a .pre-build
	+$(CXX) $(CXXFLAGS) -c -o $@ $< $(LD_INCLUDE_FLAGS) $(LD_LIB_FLAGS)

$(OBJ_DIR)/filter.o: $(SRC_DIR)/filter.cpp $(SRC_DIR)/filter.hpp $(LIB_DIR)/libprotobuf.a $(LIB_DIR)/libxg.a $(CPP_DIR)/vg.pb.h .pre-build
	+$(CXX) $(CXXFLAGS) -c -o $@ $< $(LD_INCLUDE_FLAGS) $(LD_LIB_FLAGS)

.pre-build:
	if [ ! -d $(BIN_DIR) ]; then mkdir -p $(BIN_DIR); fi
	if [ ! -d $(LIB_DIR) ]; then mkdir -p $(LIB_DIR); fi
	if [ ! -d $(OBJ_DIR) ]; then mkdir -p $(OBJ_DIR); fi
	if [ ! -d $(INC_DIR) ]; then mkdir -p $(INC_DIR); fi
	if [ ! -d $(CPP_DIR) ]; then mkdir -p $(CPP_DIR); fi
	touch .pre-build

# for rebuilding just vg
clean-vg:
	$(RM) -r $(BIN_DIR)/vg
	$(RM) -r $(OBJ_DIR)/*
	$(RM) -r $(CPP_DIR)/*

clean:
	$(RM) -r $(BIN_DIR)
	$(RM) -r $(LIB_DIR)
	$(RM) -r $(OBJ_DIR)
	$(RM) -r $(INC_DIR)
	$(RM) -r $(CPP_DIR)
	$(RM) -r share/
	$(RM) -f .pre-build
	cd $(DEP_DIR) && cd protobuf && $(MAKE) clean
	cd $(DEP_DIR) && cd xg && $(MAKE) clean
	cd $(DEP_DIR) && cd vcflib && $(MAKE) clean
	cd $(DEP_DIR) && cd sparsehash && $(MAKE) clean
	cd $(DEP_DIR) && cd htslib && $(MAKE) clean
	cd $(DEP_DIR) && cd fastahack && $(MAKE) clean
	cd $(DEP_DIR) && cd gcsa2 && $(MAKE) clean
	cd $(DEP_DIR) && cd gssw && $(MAKE) clean
	cd $(DEP_DIR) && cd progress_bar && $(MAKE) clean
	cd $(DEP_DIR) && cd sdsl-lite && ./uninstall.sh || true
	cd $(DEP_DIR) && cd libVCFH && $(MAKE) clean
	cd $(DEP_DIR) && cd rocksdb && $(MAKE) clean
	cd $(DEP_DIR) && cd superbubbles && $(MAKE) clean
	rm -R $(RAPTOR_DIR)/build/*
## TODO vg source code
## TODO LRU_CACHE
## TODO bash-tap
## TODO sha1<|MERGE_RESOLUTION|>--- conflicted
+++ resolved
@@ -160,11 +160,7 @@
 	+$(CXX) $(CXXFLAGS) -c -o $@ $< $(LD_INCLUDE_FLAGS) && cp $(SHA1_DIR)/*.h* $(CWD)/$(INC_DIR)/
 
 # Auto-versioning
-<<<<<<< HEAD
-$(INC_DIR)/vg_git_version.hpp: .pre-build  # .git/HEAD .git/index
-=======
 $(INC_DIR)/vg_git_version.hpp: .pre-build .git
->>>>>>> 584133ae
 	echo "#define VG_GIT_VERSION \"$(shell git describe --always --tags || echo unknown)\"" > $@
 
 ###################################
