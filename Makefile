DEP_DIR:=./deps
SRC_DIR:=src
ALGORITHMS_SRC_DIR:=$(SRC_DIR)/algorithms
STREAM_SRC_DIR:=$(SRC_DIR)/stream
SUBCOMMAND_SRC_DIR:=$(SRC_DIR)/subcommand
UNITTEST_SRC_DIR:=$(SRC_DIR)/unittest
BIN_DIR:=bin
OBJ_DIR:=obj
ALGORITHMS_OBJ_DIR:=$(OBJ_DIR)/algorithms
STREAM_OBJ_DIR:=$(OBJ_DIR)/stream
SUBCOMMAND_OBJ_DIR:=$(OBJ_DIR)/subcommand
UNITTEST_OBJ_DIR:=$(OBJ_DIR)/unittest
LIB_DIR:=lib
# INC_DIR must be a relative path
INC_DIR:=include
CPP_DIR:=cpp
CWD:=$(shell pwd)

EXE:=vg

all: $(BIN_DIR)/$(EXE)

# Magic dependencies (see <http://make.mad-scientist.net/papers/advanced-auto-dependency-generation/#tldr>)
include $(wildcard $(OBJ_DIR)/*.d)
include $(wildcard $(ALGORITHMS_OBJ_DIR)/*.d)
include $(wildcard $(STREAM_OBJ_DIR)/*.d)
include $(wildcard $(SUBCOMMAND_OBJ_DIR)/*.d)
include $(wildcard $(UNITTEST_OBJ_DIR)/*.d)

# We don't ask for -fopenmp here because how we get it can depend on the compiler
CXXFLAGS := -O3 -Werror=return-type -std=c++14 -ggdb -g -MMD -MP -msse4.2 $(CXXFLAGS)

LD_INCLUDE_FLAGS:=-I$(CWD)/$(INC_DIR) -I. -I$(CWD)/$(SRC_DIR) -I$(CWD)/$(UNITTEST_SRC_DIR) -I$(CWD)/$(SUBCOMMAND_SRC_DIR) -I$(CWD)/$(CPP_DIR) -I$(CWD)/$(INC_DIR)/dynamic -I$(CWD)/$(INC_DIR)/sonLib $(shell pkg-config --cflags cairo)

LD_LIB_FLAGS:= -L$(CWD)/$(LIB_DIR) -lhandlegraph -lvcflib -lgssw -lssw -lprotobuf -lsublinearLS -lhts -ldeflate -lpthread -ljansson -lncurses -lgcsa2 -lgbwt -ldivsufsort -ldivsufsort64 -lvcfh -lgfakluge -lraptor2 -lsdsl -lpinchesandcacti -l3edgeconnected -lsonlib -lfml -llz4 -lstructures -lvw -lboost_program_options -lallreduce
# Use pkg-config to find Cairo and all the libs it uses
LD_LIB_FLAGS += $(shell pkg-config --libs --static cairo)


ifeq ($(shell uname -s),Darwin)
    # We may need libraries from Macports
    # TODO: where does Homebrew keep libraries?
    ifeq ($(shell if [ -d /opt/local/lib ];then echo 1;else echo 0;fi), 1)
        # Use /opt/local/lib if present
        LD_LIB_FLAGS += -L/opt/local/lib
    endif

    ifeq ($(shell if [ -d /usr/local/lib ];then echo 1;else echo 0;fi), 1)
        # Use /usr/local/lib if present.
        LD_LIB_FLAGS += -L/usr/local/lib
    endif
    
    ifeq ($(shell if [ -d /usr/local/include ];then echo 1;else echo 0;fi), 1)
        # Use /usr/local/include as system-level (to avoid overriding our Protobuf) if present.
        # One might expect this to already be there but see https://github.com/vgteam/vg/issues/2133
        LD_LIB_FLAGS += -isystem /usr/local/include
    endif

    # Our compiler might be clang that lacks -fopenmp support.
    # Sniff that
    ifeq ($(strip $(shell $(CXX) -fopenmp /dev/null -o/dev/null 2>&1 | grep fopenmp | wc -l)), 1)
        # The compiler complained about fopenmp instead of its nonsense input file.
        # We need to use the hard way of getting OpenMP not bundled with the compiler.
        # The compiler only needs to do the preprocessing
        CXXFLAGS += -Xpreprocessor -fopenmp

        ifeq ($(shell if [ -d /opt/local/lib/libomp ];then echo 1;else echo 0;fi), 1)
            # Use /opt/local/lib/libomp if present, because Macports installs libomp there.
            # Brew is supposed to put it somewhere the compiler can find it by default.
            LD_LIB_FLAGS += -L/opt/local/lib/libomp
            # And we need to find the includes. Homebrew puts them in the normal place
            # but Macports hides them in "libomp"
            CXXFLAGS += -I/opt/local/include/libomp
        endif

        # We also need to link it
        LD_LIB_FLAGS += -lomp
        # And we need to find the includes. Homebrew puts them in the normal place but macports hides them in "libomp"
        CXXFLAGS += -I/opt/local/include/libomp
    else
        CXXFLAGS += -fopenmp
    endif

else
    # We are not running on OS X
    # We can also have a normal Unix rpath
    LD_LIB_FLAGS += -Wl,-rpath,$(CWD)/$(LIB_DIR)
    # Make sure to allow backtrace access to all our symbols, even those which are not exported.
    # Absolutely no help in a static build.
    LD_LIB_FLAGS += -rdynamic

    # We want to link against the elfutils libraries
    LD_LIB_FLAGS += -ldwfl -ldw -ldwelf -lelf -lebl

    # We get OpenMP the normal way, using whatever the compiler knows about
    CXXFLAGS += -fopenmp
endif

# These libs need to come after libdw if used, because libdw depends on them
LD_LIB_FLAGS += -ldl -llzma

# Sometimes we need to filter the assembler output. The assembler can run during
# ./configure scripts, compiler calls, or $(MAKE) calls (other than $(MAKE)
# install). So we just stick $(FILTER) at the end of all such commands.
ifeq ($(shell uname -s),Darwin)
    # We need to apply a filter to all our build command output. This discards
    # all the assembler warnings which can overwhelm Travis log storage.
    FILTER=2>&1 | python $(CWD)/scripts/filter-noisy-assembler-warnings.py
    # For the filter to work and not just swallow errors we also need to turn on
    # pipefail in the shell
    SHELL=/bin/bash -o pipefail
else
    # No filter
    FILTER=
endif

ROCKSDB_PORTABLE=PORTABLE=1 # needed to build rocksdb without weird assembler options
# TODO: configure RPATH-equivalent on OS X for finding libraries without environment variables at runtime

# RocksDB's dependecies depend on whether certain compression libraries
# happen to be installed on the build system. Define a lazy macro to
# detect these from its self-configuration. It has to be lazy because
# the configuration (make_config.mk) won't exist until after RocksDB
# is built by this Makefile.
LD_LIB_FLAGS += -lrocksdb
ROCKSDB_LDFLAGS = $(shell grep PLATFORM_LDFLAGS deps/rocksdb/make_config.mk | cut -d '=' -f2 | sed s/-ljemalloc// | sed s/-ltcmalloc// | sed s/-ltbb//)

# When building statically, we need to tell the linker not to bail if it sees multiple definitions.
# libc on e.g. our Jenkins host does not define malloc as weak, so tcmalloc can't override it in a static build.
# TODO: Why did this problem only begin to happen when libvw was added?
STATIC_FLAGS=-static -static-libstdc++ -static-libgcc -Wl,--allow-multiple-definition 

# These are put into libvg. Grab everything except main.
OBJ = $(filter-out $(OBJ_DIR)/main.o,$(patsubst $(SRC_DIR)/%.cpp,$(OBJ_DIR)/%.o,$(wildcard $(SRC_DIR)/*.cpp)))
# And all the algorithms
ALGORITHMS_OBJ = $(patsubst $(ALGORITHMS_SRC_DIR)/%.cpp,$(ALGORITHMS_OBJ_DIR)/%.o,$(wildcard $(ALGORITHMS_SRC_DIR)/*.cpp))
# And all the IO logic
STREAM_OBJ = $(patsubst $(STREAM_SRC_DIR)/%.cpp,$(STREAM_OBJ_DIR)/%.o,$(wildcard $(STREAM_SRC_DIR)/*.cpp))

# These aren't put into libvg, but they provide subcommand implementations for the vg bianry
SUBCOMMAND_OBJ = $(patsubst $(SUBCOMMAND_SRC_DIR)/%.cpp,$(SUBCOMMAND_OBJ_DIR)/%.o,$(wildcard $(SUBCOMMAND_SRC_DIR)/*.cpp))

# These aren't put into libvg. But they do go into the main vg binary to power its self-test.
UNITTEST_OBJ = $(patsubst $(UNITTEST_SRC_DIR)/%.cpp,$(UNITTEST_OBJ_DIR)/%.o,$(wildcard $(UNITTEST_SRC_DIR)/*.cpp))



RAPTOR_DIR:=deps/raptor
PROTOBUF_DIR:=deps/protobuf
GPERF_DIR:=deps/gperftools
SDSL_DIR:=deps/sdsl-lite
SNAPPY_DIR:=deps/snappy
ROCKSDB_DIR:=deps/rocksdb
GCSA2_DIR:=deps/gcsa2
GBWT_DIR:=deps/gbwt
PROGRESS_BAR_DIR:=deps/progress_bar
FASTAHACK_DIR:=deps/fastahack
FERMI_DIR:=deps/fermi-lite
HTSLIB_DIR:=deps/htslib
VCFLIB_DIR:=deps/vcflib
GSSW_DIR:=deps/gssw
SPARSEHASH_DIR:=deps/sparsehash
SPARSEPP_DIR:=deps/sparsepp
SHA1_DIR:=deps/sha1
DYNAMIC_DIR:=deps/DYNAMIC
SSW_DIR:=deps/ssw/src
LINLS_DIR:=deps/sublinear-Li-Stephens
STRUCTURES_DIR:=deps/structures
BACKWARD_CPP_DIR:=deps/backward-cpp
ELFUTILS_DIR:=deps/elfutils
BOOST_DIR:=deps/boost-subset
VOWPALWABBIT_DIR:=deps/vowpal_wabbit
LIBDEFLATE_DIR:=deps/libdeflate
LIBHANDLEGRAPH_DIR:=deps/libhandlegraph

# Dependencies that go into libvg's archive
# These go in libvg but come from dependencies
DEP_OBJ =
DEP_OBJ += $(OBJ_DIR)/vg.pb.o 
DEP_OBJ += $(OBJ_DIR)/progress_bar.o
DEP_OBJ += $(OBJ_DIR)/sha1.o
DEP_OBJ += $(OBJ_DIR)/Fasta.o


# These are libraries that we need to build before we link vg.
# It would be nice to dump their contents into libvg to make it stand-alone.
# But that requires fancy ar scripting.
# If you just pass them to ar it puts the library *file* in libvg where nothing can read it.
LIB_DEPS =
LIB_DEPS += $(LIB_DIR)/libprotobuf.a
LIB_DEPS += $(LIB_DIR)/libsdsl.a
LIB_DEPS += $(LIB_DIR)/libssw.a
LIB_DEPS += $(LIB_DIR)/libsnappy.a
LIB_DEPS += $(LIB_DIR)/librocksdb.a
LIB_DEPS += $(LIB_DIR)/libgcsa2.a
LIB_DEPS += $(LIB_DIR)/libgbwt.a
LIB_DEPS += $(LIB_DIR)/libhts.a
LIB_DEPS += $(LIB_DIR)/libvcflib.a
LIB_DEPS += $(LIB_DIR)/libgssw.a
LIB_DEPS += $(LIB_DIR)/libvcfh.a
LIB_DEPS += $(LIB_DIR)/libgfakluge.a
LIB_DEPS += $(LIB_DIR)/libsonlib.a
LIB_DEPS += $(LIB_DIR)/libpinchesandcacti.a
LIB_DEPS += $(LIB_DIR)/libraptor2.a
LIB_DEPS += $(LIB_DIR)/libfml.a
LIB_DEPS += $(LIB_DIR)/libsublinearLS.a
LIB_DEPS += $(LIB_DIR)/libstructures.a
LIB_DEPS += $(LIB_DIR)/libvw.a
LIB_DEPS += $(LIB_DIR)/liballreduce.a
LIB_DEPS += $(LIB_DIR)/libboost_program_options.a
LIB_DEPS += $(LIB_DIR)/libdeflate.a
LIB_DEPS += $(LIB_DIR)/libhandlegraph.a
ifneq ($(shell uname -s),Darwin)
    # On non-Mac (i.e. Linux), where ELF binaries are used, pull in libdw which
    # backward-cpp will use.
    LIB_DEPS += $(LIB_DIR)/libdw.a
    LIB_DEPS += $(LIB_DIR)/libdwfl.a
    LIB_DEPS += $(LIB_DIR)/libdwelf.a
    LIB_DEPS += $(LIB_DIR)/libebl.a
    LIB_DEPS += $(LIB_DIR)/libelf.a
endif

# common dependencies to build before all vg src files
DEPS = $(LIB_DEPS)
DEPS += $(CPP_DIR)/vg.pb.h
DEPS += $(INC_DIR)/gcsa/gcsa.h
DEPS += $(INC_DIR)/gbwt/dynamic_gbwt.h
DEPS += $(INC_DIR)/lru_cache.h
DEPS += $(INC_DIR)/dynamic.hpp
DEPS += $(INC_DIR)/sparsehash/sparse_hash_map
DEPS += $(INC_DIR)/sparsepp/spp.h
DEPS += $(INC_DIR)/gfakluge.hpp
DEPS += $(INC_DIR)/sha1.hpp
DEPS += $(INC_DIR)/progress_bar.hpp
DEPS += $(INC_DIR)/backward.hpp

ifneq ($(shell uname -s),Darwin)
    #DEPS += $(LIB_DIR)/libtcmalloc_minimal.a
    #LD_LIB_FLAGS += -ltcmalloc_minimal
endif

.PHONY: clean get-deps deps test set-path static docs .pre-build .check-environment .check-git .no-git

$(BIN_DIR)/vg: $(OBJ_DIR)/main.o $(LIB_DIR)/libvg.a $(UNITTEST_OBJ) $(SUBCOMMAND_OBJ) $(DEPS)
	. ./source_me.sh && $(CXX) $(CXXFLAGS) -o $(BIN_DIR)/vg $(OBJ_DIR)/main.o $(UNITTEST_OBJ) $(SUBCOMMAND_OBJ) -lvg $(LD_INCLUDE_FLAGS) $(LD_LIB_FLAGS) $(ROCKSDB_LDFLAGS)

static: $(OBJ_DIR)/main.o $(LIB_DIR)/libvg.a $(OBJ_DIR)/main.o $(UNITTEST_OBJ) $(SUBCOMMAND_OBJ)
	$(CXX) $(CXXFLAGS) -o $(BIN_DIR)/vg $(OBJ_DIR)/main.o $(UNITTEST_OBJ) $(SUBCOMMAND_OBJ) -lvg $(STATIC_FLAGS) $(LD_INCLUDE_FLAGS) $(LD_LIB_FLAGS) $(ROCKSDB_LDFLAGS)

$(LIB_DIR)/libvg.a: $(OBJ) $(ALGORITHMS_OBJ) $(STREAM_OBJ) $(DEP_OBJ) $(DEPS)
	rm -f $@
	ar rs $@ $(OBJ) $(ALGORITHMS_OBJ) $(STREAM_OBJ) $(DEP_OBJ)

# We have system-level deps to install
get-deps:
	sudo apt-get install -qq -y protobuf-compiler libprotoc-dev libjansson-dev libbz2-dev libncurses5-dev automake libtool jq samtools curl unzip redland-utils librdf-dev cmake pkg-config wget bc gtk-doc-tools raptor2-utils rasqal-utils bison flex gawk libgoogle-perftools-dev liblz4-dev liblzma-dev libcairo2-dev libpixman-1-dev libffi-dev

# And we have submodule deps to build
deps: $(DEPS)

test: $(BIN_DIR)/vg $(LIB_DIR)/libvg.a test/build_graph $(BIN_DIR)/shuf $(VCFLIB_DIR)/bin/vcf2tsv $(FASTAHACK_DIR)/fastahack
	. ./source_me.sh && cd test && prove -v t

docs: $(SRC_DIR)/*.cpp $(SRC_DIR)/*.hpp $(SUBCOMMAND_SRC_DIR)/*.cpp $(SUBCOMMAND_SRC_DIR)/*.hpp $(UNITTEST_SRC_DIR)/*.cpp $(UNITTEST_SRC_DIR)/*.hpp $(CPP_DIR)/vg.pb.cc
	doxygen
	echo "View documentation at: file://$(PWD)/doc/doxygen/index.html"

# Hack to use gshuf or shuf as appropriate to the platform when testing
$(BIN_DIR)/shuf:
ifeq ($(shell uname -s),Darwin)
	ln -s `which gshuf` $(BIN_DIR)/shuf
else
	ln -s `which shuf` $(BIN_DIR)/shuf
endif

# Make sure we have protoc built, and the protobuf lib
bin/protoc: $(LIB_DIR)/libprotobuf.a
$(LIB_DIR)/libprotobuf.a: deps/protobuf/src/google/protobuf/*.cc
	rm -rf $(LIB_DIR)/libprotobuf* $(LIB_DIR)/libprotoc*
	rm -Rf include/google/protobuf/
	+. ./source_me.sh && cd $(PROTOBUF_DIR) && ./autogen.sh && export DIST_LANG=cpp && ./configure --prefix="$(CWD)" $(FILTER) && $(MAKE) $(FILTER) && $(MAKE) install && export PATH=$(CWD)/bin:$$PATH

test/build_graph: test/build_graph.cpp $(LIB_DIR)/libvg.a $(CPP_DIR)/vg.pb.h $(SRC_DIR)/json2pb.h $(SRC_DIR)/vg.hpp
	. ./source_me.sh && $(CXX) $(CXXFLAGS) -o test/build_graph test/build_graph.cpp $(LD_INCLUDE_FLAGS) -lvg $(LD_LIB_FLAGS) $(ROCKSDB_LDFLAGS) $(FILTER)

# remove annoying large alloc messages from tcmalloc
$(GPERF_DIR)/src/tcmalloc.cc.bak:
	cp $(GPERF_DIR)/src/tcmalloc.cc $(GPERF_DIR)/src/tcmalloc.cc.bak
	sed 's/printer.printf("tcmalloc: large alloc/return; printer.printf("tcmalloc: large alloc/' $(GPERF_DIR)/src/tcmalloc.cc.bak >$(GPERF_DIR)/src/tcmalloc.cc

$(LIB_DIR)/libtcmalloc_minimal.a: $(GPERF_DIR)/src/tcmalloc.cc.bak
	+. ./source_me.sh && cd $(GPERF_DIR) && ./autogen.sh && ./configure --prefix=`pwd` $(FILTER) && $(MAKE) $(FILTER) && $(MAKE) install && cp -r lib/* $(CWD)/$(LIB_DIR)/ && cp -r bin/* $(CWD)/$(BIN_DIR)/ && cp -r include/* $(CWD)/$(INC_DIR)/

$(LIB_DIR)/libsdsl.a: $(SDSL_DIR)/lib/*.cpp $(SDSL_DIR)/include/sdsl/*.hpp
ifeq ($(shell uname -s),Darwin)
	+. ./source_me.sh && cd $(SDSL_DIR) && AS_INTEGRATED_ASSEMBLER=1 BUILD_PORTABLE=1 ./install.sh $(CWD) $(FILTER)
else
	+. ./source_me.sh && cd $(SDSL_DIR) && BUILD_PORTABLE=1 ./install.sh $(CWD) $(FILTER)
endif	


$(LIB_DIR)/libssw.a: $(SSW_DIR)/*.c $(SSW_DIR)/*.h
	+. ./source_me.sh && cd $(SSW_DIR) && $(MAKE) $(FILTER) && ar rs $(CWD)/$(LIB_DIR)/libssw.a ssw.o ssw_cpp.o && cp ssw_cpp.h ssw.h $(CWD)/$(LIB_DIR)

$(LIB_DIR)/libsnappy.a: $(SNAPPY_DIR)/*.cc $(SNAPPY_DIR)/*.h
	+. ./source_me.sh && cd $(SNAPPY_DIR) && ./autogen.sh && ./configure --prefix=$(CWD) $(FILTER) && $(MAKE) libsnappy.la $(FILTER) && cp .libs/libsnappy.a $(CWD)/lib/ && cp snappy-c.h snappy-sinksource.h snappy-stubs-public.h snappy.h $(CWD)/include/

$(LIB_DIR)/librocksdb.a: $(LIB_DIR)/libsnappy.a $(ROCKSDB_DIR)/db/*.cc $(ROCKSDB_DIR)/db/*.h
	+. ./source_me.sh && cd $(ROCKSDB_DIR) && $(ROCKSDB_PORTABLE) DISABLE_JEMALLOC=1 $(MAKE) static_lib $(FILTER) && mv librocksdb.a $(CWD)/${LIB_DIR}/ && cp -r include/* $(CWD)/$(INC_DIR)/

$(INC_DIR)/gcsa/gcsa.h: $(LIB_DIR)/libgcsa2.a

$(LIB_DIR)/libgcsa2.a: $(LIB_DIR)/libsdsl.a $(wildcard $(GCSA2_DIR)/*.cpp) $(wildcard $(GCSA2_DIR)/include/gcsa/*.h)
ifeq ($(shell uname -s),Darwin)
	+. ./source_me.sh && cd $(GCSA2_DIR) && AS_INTEGRATED_ASSEMBLER=1 $(MAKE) libgcsa2.a $(FILTER) && mv libgcsa2.a $(CWD)/$(LIB_DIR) && cp -r include/gcsa $(CWD)/$(INC_DIR)/
else
	+. ./source_me.sh && cd $(GCSA2_DIR) && $(MAKE) libgcsa2.a $(FILTER) && mv libgcsa2.a $(CWD)/$(LIB_DIR) && cp -r include/gcsa $(CWD)/$(INC_DIR)/
endif

$(INC_DIR)/gbwt/dynamic_gbwt.h: $(LIB_DIR)/libgbwt.a
$(LIB_DIR)/libgbwt.a: $(LIB_DIR)/libsdsl.a $(wildcard $(GBWT_DIR)/*.cpp) $(wildcard $(GBWT_DIR)/include/gbwt/*.h)
ifeq ($(shell uname -s),Darwin)
	+. ./source_me.sh && cd $(GBWT_DIR) && AS_INTEGRATED_ASSEMBLER=1 $(MAKE) $(FILTER) && mv libgbwt.a $(CWD)/$(LIB_DIR) && cp -r include/gbwt $(CWD)/$(INC_DIR)/
else
	+. ./source_me.sh && cd $(GBWT_DIR) && $(MAKE) $(FILTER) && mv libgbwt.a $(CWD)/$(LIB_DIR) && cp -r include/gbwt $(CWD)/$(INC_DIR)/
endif

$(INC_DIR)/progress_bar.hpp: $(PROGRESS_BAR_DIR)/progress_bar.hpp
	+cp $(PROGRESS_BAR_DIR)/progress_bar.hpp $(CWD)/$(INC_DIR)

$(OBJ_DIR)/progress_bar.o: $(PROGRESS_BAR_DIR)/*.hpp $(PROGRESS_BAR_DIR)/*.cpp
	+cd $(PROGRESS_BAR_DIR) && $(MAKE) $(FILTER) && cp progress_bar.o $(CWD)/$(OBJ_DIR)

$(OBJ_DIR)/Fasta.o: $(FASTAHACK_DIR)/*.h $(FASTAHACK_DIR)/*.cpp
	+cd $(FASTAHACK_DIR) && $(MAKE) $(FILTER) && mv Fasta.o $(CWD)/$(OBJ_DIR) && cp Fasta.h $(CWD)/$(INC_DIR)

$(LIB_DIR)/libhandlegraph.a: $(LIBHANDLEGRAPH_DIR)/src/include/handlegraph/*.hpp $(LIBHANDLEGRAPH_DIR)/src/*.cpp
	+. ./source_me.sh && cd $(LIBHANDLEGRAPH_DIR) && cmake . && $(MAKE) $(FILTER) && cp libhandlegraph.a $(CWD)/$(LIB_DIR) && cp -r src/include/handlegraph $(CWD)/$(INC_DIR)

$(LIB_DIR)/libdeflate.a: $(LIBDEFLATE_DIR)/*.h $(LIBDEFLATE_DIR)/lib/*.h $(LIBDEFLATE_DIR)/lib/*/*.h $(LIBDEFLATE_DIR)/lib/*.c $(LIBDEFLATE_DIR)/lib/*/*.c
<<<<<<< HEAD
	+cd $(LIBDEFLATE_DIR) && $(MAKE) $(FILTER) && cp libdeflate.a $(CWD)/$(LIB_DIR) && cp libdeflate.so $(CWD)/$(LIB_DIR) && cp libdeflate.h $(CWD)/$(INC_DIR)

=======
	+cd $(LIBDEFLATE_DIR) && $(MAKE) $(FILTER) && cp libdeflate.a $(CWD)/$(LIB_DIR) && cp libdeflate.h $(CWD)/$(INC_DIR)
	
>>>>>>> c71c1f7a
# We clear out the include/htslib/* headers because they may be cached and out of date and confuse the build.
# Also we build after libdeflate so it can be used
$(LIB_DIR)/libhts.a: $(LIB_DIR)/libdeflate.a $(HTSLIB_DIR)/*.c $(HTSLIB_DIR)/*.h $(HTSLIB_DIR)/htslib/*.h $(HTSLIB_DIR)/cram/*.c $(HTSLIB_DIR)/cram/*.h
	+rm -Rf $(CWD)/$(INC_DIR)/htslib $(CWD)/$(LIB_DIR)/libhts.a
	+cd $(HTSLIB_DIR) && autoheader && autoconf && CFLAGS="-I$(CWD)/$(INC_DIR)" LDFLAGS="-L$(CWD)/$(LIB_DIR)" ./configure --with-libdeflate --disable-s3 --disable-gcs --disable-libcurl --disable-plugins $(FILTER) && $(MAKE) lib-static $(FILTER) && cp libhts.a $(CWD)/$(LIB_DIR) && cp *.h $(CWD)/$(INC_DIR) && cp -r htslib $(CWD)/$(INC_DIR)/

# We tell the vcflib build to use our own htslib
$(LIB_DIR)/libvcflib.a: $(LIB_DIR)/libhts.a $(VCFLIB_DIR)/src/*.cpp $(VCFLIB_DIR)/src/*.hpp $(VCFLIB_DIR)/intervaltree/*.cpp $(VCFLIB_DIR)/intervaltree/*.h $(VCFLIB_DIR)/tabixpp/*.cpp $(VCFLIB_DIR)/tabixpp/*.hpp
	+. ./source_me.sh && cd $(VCFLIB_DIR) && HTS_LIB="$(CWD)/$(LIB_DIR)/libhts.a" HTS_INCLUDES="-I$(CWD)/$(INC_DIR)" HTS_LDFLAGS="-L$(CWD)/$(LIB_DIR) -lhts -lpthread -lm -lbz2 -llzma -lz -ldeflate" $(MAKE) libvcflib.a $(FILTER) && cp lib/* $(CWD)/$(LIB_DIR)/ && cp include/* $(CWD)/$(INC_DIR)/ && cp intervaltree/*.h $(CWD)/$(INC_DIR)/ && cp src/*.h* $(CWD)/$(INC_DIR)/
    
$(VCFLIB_DIR)/bin/vcf2tsv: $(VCFLIB_DIR)/src/*.cpp $(VCFLIB_DIR)/src/*.h $(LIB_DIR)/libvcflib.a
	+. ./source_me.sh && cd $(VCFLIB_DIR) && HTS_LIB="$(CWD)/$(LIB_DIR)/libhts.a" HTS_INCLUDES="-I$(CWD)/$(INC_DIR)" HTS_LDFLAGS="-L$(CWD)/$(LIB_DIR) -lhts -lpthread -lm -lbz2 -llzma -lz -ldeflate" $(MAKE) vcf2tsv $(FILTER)

$(FASTAHACK_DIR)/fastahack: $(FASTAHACK_DIR)/*.c $(FASTAHACK_DIR)/*.h $(FASTAHACK_DIR)/*.cpp
	+cd $(FASTAHACK_DIR) && $(MAKE) $(FILTER)

$(LIB_DIR)/libgssw.a: $(GSSW_DIR)/src/gssw.c $(GSSW_DIR)/src/gssw.h
	+cd $(GSSW_DIR) && $(MAKE) $(FILTER) && cp lib/* $(CWD)/$(LIB_DIR)/ && cp obj/* $(CWD)/$(OBJ_DIR) && cp src/*.h $(CWD)/$(INC_DIR)

$(INC_DIR)/lru_cache.h: $(DEP_DIR)/lru_cache/*.h $(DEP_DIR)/lru_cache/*.cc
	+cd $(DEP_DIR)/lru_cache && cp *.h* $(CWD)/$(INC_DIR)/

$(INC_DIR)/dynamic.hpp: $(DYNAMIC_DIR)/include/*.hpp $(DYNAMIC_DIR)/include/internal/*.hpp 
	+cat $(DYNAMIC_DIR)/include/dynamic.hpp | sed 's%<internal/%<dynamic/%' >$(INC_DIR)/dynamic.hpp && cp -r $(CWD)/$(DYNAMIC_DIR)/include/internal $(CWD)/$(INC_DIR)/dynamic

$(INC_DIR)/sparsehash/sparse_hash_map: $(wildcard $(SPARSEHASH_DIR)/**/*.cc) $(wildcard $(SPARSEHASH_DIR)/**/*.h) 
	+cd $(SPARSEHASH_DIR) && ./autogen.sh && LDFLAGS="-L/opt/local/lib" ./configure --prefix=$(CWD) $(FILTER) && $(MAKE) $(FILTER) && $(MAKE) install

$(INC_DIR)/sparsepp/spp.h: $(wildcard $(SPARSEHASH_DIR)/sparsepp/*.h)
	+cp -r $(SPARSEPP_DIR)/sparsepp $(INC_DIR)/

#$(INC_DIR)/Variant.h
$(LIB_DIR)/libvcfh.a: $(DEP_DIR)/libVCFH/*.cpp $(DEP_DIR)/libVCFH/*.hpp 
	+cd $(DEP_DIR)/libVCFH && $(MAKE) $(FILTER) && cp libvcfh.a $(CWD)/$(LIB_DIR)/ && cp vcfheader.hpp $(CWD)/$(INC_DIR)/

$(LIB_DIR)/libgfakluge.a: $(INC_DIR)/gfakluge.hpp $(DEP_DIR)/gfakluge/src/*.hpp $(DEP_DIR)/gfakluge/src/*.cpp
	+cd $(DEP_DIR)/gfakluge && $(MAKE) libgfakluge.a $(FILTER) && cp libgfakluge.a $(CWD)/$(LIB_DIR)/

$(INC_DIR)/gfakluge.hpp: $(DEP_DIR)/gfakluge/src/gfakluge.hpp
	+cp $(DEP_DIR)/gfakluge/src/*.hpp $(CWD)/$(INC_DIR)/ && cp $(DEP_DIR)/gfakluge/src/tinyFA/*.hpp $(CWD)/$(INC_DIR)/

$(LIB_DIR)/libsonlib.a: $(CWD)/$(DEP_DIR)/sonLib/C/inc/*.h $(CWD)/$(DEP_DIR)/sonLib/C/impl/*.c
	+cd $(DEP_DIR)/sonLib && kyotoTycoonLib="" $(MAKE) $(FILTER) && cp lib/sonLib.a $(CWD)/$(LIB_DIR)/libsonlib.a && mkdir -p $(CWD)/$(INC_DIR)/sonLib && cp lib/*.h $(CWD)/$(INC_DIR)/sonLib

$(LIB_DIR)/libpinchesandcacti.a: $(LIB_DIR)/libsonlib.a $(CWD)/$(DEP_DIR)/pinchesAndCacti/inc/*.h $(CWD)/$(DEP_DIR)/pinchesAndCacti/impl/*.c
	+cd $(DEP_DIR)/pinchesAndCacti && $(MAKE) $(FILTER) && cd $(CWD)/$(DEP_DIR)/sonLib && cp lib/stPinchesAndCacti.a $(CWD)/$(LIB_DIR)/libpinchesandcacti.a && cp lib/3EdgeConnected.a $(CWD)/$(LIB_DIR)/lib3edgeconnected.a && mkdir -p $(CWD)/$(INC_DIR)/sonLib && cp lib/*.h $(CWD)/$(INC_DIR)/sonLib

# When building raptor we need to make sure to pre-generate and fix up the lexer
$(LIB_DIR)/libraptor2.a: $(RAPTOR_DIR)/src/*.c $(RAPTOR_DIR)/src/*.h
	+cd $(RAPTOR_DIR)/build && cmake .. && rm -f src/turtle_parser.c && rm -f src/turtle_lexer.c && make turtle_lexer_tgt && make -f src/CMakeFiles/raptor2.dir/build.make src/turtle_lexer.c && sed -i.bak '/yycleanup/d' src/turtle_lexer.c && $(MAKE) $(FILTER) && cp src/libraptor2.a $(CWD)/$(LIB_DIR) && mkdir -p $(CWD)/$(INC_DIR)/raptor2 && cp src/*.h $(CWD)/$(INC_DIR)/raptor2

$(LIB_DIR)/libstructures.a: $(STRUCTURES_DIR)/src/include/structures/*.hpp $(STRUCTURES_DIR)/src/*.cpp 
	+. ./source_me.sh && cd $(STRUCTURES_DIR) && $(MAKE) lib/libstructures.a $(FILTER) && cp lib/libstructures.a $(CWD)/$(LIB_DIR)/ && cp -r src/include/structures $(CWD)/$(INC_DIR)/
    
# To build libvw we need to point it at our Boost, but then configure decides
# it needs to build vwdll, which depends on codecvt, which isn't actually
# shipped in the GCC 4.9 STL. So we hack vwdll AKA libvw_c_wrapper out of the
# build.
# Also, autogen.sh looks for Boost in the system, and who knows what it will do
# if it doesn't find it, so let it fail.
$(LIB_DIR)/libvw.a: $(LIB_DIR)/libboost_program_options.a $(VOWPALWABBIT_DIR)/* $(VOWPALWABBIT_DIR)/vowpalwabbit/*
	+. ./source_me.sh && cd $(VOWPALWABBIT_DIR) && sed -i -e 's/libvw_c_wrapper\.pc//g' Makefile.am
	+. ./source_me.sh && cd $(VOWPALWABBIT_DIR) && sed -i -e 's/libvw_c_wrapper\.la//g' vowpalwabbit/Makefile.am
	+. ./source_me.sh && cd $(VOWPALWABBIT_DIR) && sed -i -e '/libvw_c_wrapper\.pc/d' configure.ac
	+. ./source_me.sh && cd $(VOWPALWABBIT_DIR) && sed -i -e '/vwdll/d' Makefile.am
	+. ./source_me.sh && cd $(VOWPALWABBIT_DIR) && sed -i -e '/libvw_c_wrapper/d' vowpalwabbit/Makefile.am
	+. ./source_me.sh && cd $(VOWPALWABBIT_DIR) && (./autogen.sh || true)
	+. ./source_me.sh && cd $(VOWPALWABBIT_DIR) && ./configure --with-boost=$(CWD)
	+. ./source_me.sh && cd $(VOWPALWABBIT_DIR) && $(MAKE) $(FILTER)
	+. ./source_me.sh && cd $(VOWPALWABBIT_DIR) && cp vowpalwabbit/.libs/libvw.a vowpalwabbit/.libs/liballreduce.a $(CWD)/$(LIB_DIR)/
	+. ./source_me.sh && cd $(VOWPALWABBIT_DIR) && mkdir -p $(CWD)/$(INC_DIR)/vowpalwabbit
	+. ./source_me.sh && cd $(VOWPALWABBIT_DIR) && cp vowpalwabbit/*.h $(CWD)/$(INC_DIR)/vowpalwabbit/

$(LIB_DIR)/liballreduce.a: $(LIB_DIR)/libvw.a

$(LIB_DIR)/libboost_program_options.a: $(BOOST_DIR)/libs/program_options/src/* $(BOOST_DIR)/boost/program_options/*
	+. ./source_me.sh && cd $(BOOST_DIR) && ./bootstrap.sh --with-libraries=program_options --libdir=$(CWD)/$(LIB_DIR) --includedir=$(CWD)/$(INC_DIR) $(FILTER) && ./b2 --ignore-site-config --link=static install $(FILTER)
	+. ./source_me.sh && if [[ $(shell uname -s) == "Darwin" ]]; then install_name_tool -id $(CWD)/$(LIB_DIR)/libboost_program_options.dylib $(CWD)/$(LIB_DIR)/libboost_program_options.dylib; fi

$(INC_DIR)/sha1.hpp: $(SHA1_DIR)/sha1.hpp
	+cp $(SHA1_DIR)/*.h* $(CWD)/$(INC_DIR)/

$(INC_DIR)/backward.hpp: $(BACKWARD_CPP_DIR)/backward.hpp
	+cp $(BACKWARD_CPP_DIR)/backward.hpp $(CWD)/$(INC_DIR)/

$(LIB_DIR)/libebl.a: $(LIB_DIR)/libelf.a

$(LIB_DIR)/libdw.a: $(LIB_DIR)/libelf.a

$(LIB_DIR)/libdwelf.a: $(LIB_DIR)/libelf.a

$(LIB_DIR)/libdwfl.a: $(LIB_DIR)/libelf.a

# We can't build elfutils from Git without "maintainer mode".
# There are some release-only headers or something that it complains it can't find otherwise.
# We also don't do a normal make and make install here because we don't want to build and install all the elfutils binaries and libasm.
$(LIB_DIR)/libelf.a: $(ELFUTILS_DIR)/libebl/* $(ELFUTILS_DIR)/libdw/* $(ELFUTILS_DIR)/libelf/* $(ELFUTILS_DIR)/src/*
	+cd $(ELFUTILS_DIR) && autoreconf -i -f && ./configure --enable-maintainer-mode --prefix=$(CWD) $(FILTER)
	+cd $(ELFUTILS_DIR)/libelf && $(MAKE) libelf.a $(FILTER)
	+cd $(ELFUTILS_DIR)/libebl && $(MAKE) libebl.a $(FILTER)
	+cd $(ELFUTILS_DIR)/libdw && $(MAKE) libdw.a known-dwarf.h $(FILTER)
	+cd $(ELFUTILS_DIR)/libdwfl && $(MAKE) libdwfl.a $(FILTER)
	+cd $(ELFUTILS_DIR)/libdwelf && $(MAKE) libdwelf.a $(FILTER)
	+cd $(ELFUTILS_DIR) && mkdir -p $(CWD)/$(INC_DIR)/elfutils && cp libdw/known-dwarf.h libdw/libdw.h libebl/libebl.h libelf/elf-knowledge.h version.h libdwfl/libdwfl.h libdwelf/libdwelf.h $(CWD)/$(INC_DIR)/elfutils && cp libelf/gelf.h libelf/libelf.h libdw/dwarf.h $(CWD)/$(INC_DIR) && cp libebl/libebl.a libdw/libdw.a libdwfl/libdwfl.a libdwelf/libdwelf.a libelf/libelf.a $(CWD)/$(LIB_DIR)/

$(OBJ_DIR)/sha1.o: $(SHA1_DIR)/sha1.cpp $(SHA1_DIR)/sha1.hpp
	+$(CXX) $(CXXFLAGS) -c -o $@ $< $(LD_INCLUDE_FLAGS) $(FILTER)

$(LIB_DIR)/libfml.a: $(FERMI_DIR)/*.h $(FERMI_DIR)/*.c
	cd $(FERMI_DIR) && $(MAKE) $(FILTER) && cp *.h $(CWD)/$(INC_DIR)/ && cp libfml.a $(CWD)/$(LIB_DIR)/

# We don't need to hack the build to point at our htslib because sublinearLS gets its htslib from the include flags we set
$(LIB_DIR)/libsublinearLS.a: $(LINLS_DIR)/src/*.cpp $(LINLS_DIR)/src/*.hpp $(LIB_DIR)/libhts.a
	cd $(LINLS_DIR) && INCLUDE_FLAGS="-I$(CWD)/$(INC_DIR)" $(MAKE) libs $(FILTER) && cp lib/libsublinearLS.a $(CWD)/$(LIB_DIR)/ && mkdir -p $(CWD)/$(INC_DIR)/sublinearLS && cp src/*.hpp $(CWD)/$(INC_DIR)/sublinearLS/

# Auto-git-versioning

# We need to scope this variable here
GIT_VERSION_FILE_DEPS =
# Decide if .git exists and needs to be watched
ifeq ($(shell if [ -d .git ]; then echo present; else echo absent; fi),present)
	# If so, try and make a git version file
	GIT_VERSION_FILE_DEPS = .check-git
else
	# Just use the version file we have, if any
	GIT_VERSION_FILE_DEPS = .no-git
endif
 
# Build a real git version file.
# If it's not the same as the old one, replace the old one.
# If it is the same, do nothing and don't rebuild dependent targets.
.check-git:
	@echo "#define VG_GIT_VERSION \"$(shell git describe --always --tags 2>/dev/null || echo git-error)\"" > $(INC_DIR)/vg_git_version.hpp.tmp
	@diff $(INC_DIR)/vg_git_version.hpp.tmp $(INC_DIR)/vg_git_version.hpp >/dev/null || cp $(INC_DIR)/vg_git_version.hpp.tmp $(INC_DIR)/vg_git_version.hpp
	@rm -f $(INC_DIR)/vg_git_version.hpp.tmp
	
# Make sure the version file exists, if we weren't given one in our tarball
.no-git:
	@if [ ! -e $(INC_DIR)/vg_git_version.hpp ]; then \
		touch $(INC_DIR)/vg_git_version.hpp; \
	fi;
 
$(INC_DIR)/vg_git_version.hpp: $(GIT_VERSION_FILE_DEPS)
	
# Build an environment version file with this phony target.
# If it's not the same as the old one, replace the old one.
# If it is the same, do nothing and don't rebuild dependent targets.
.check-environment:
	@echo "#define VG_COMPILER_VERSION \"$(shell $(CXX) --version | head -n 1)\"" > $(INC_DIR)/vg_environment_version.hpp.tmp
	@echo "#define VG_OS \"$(shell uname)\"" >> $(INC_DIR)/vg_environment_version.hpp.tmp
	@echo "#define VG_BUILD_USER \"$(shell whoami)\"" >> $(INC_DIR)/vg_environment_version.hpp.tmp
	@echo "#define VG_BUILD_HOST \"$(shell hostname)\"" >> $(INC_DIR)/vg_environment_version.hpp.tmp
	@diff $(INC_DIR)/vg_environment_version.hpp.tmp $(INC_DIR)/vg_environment_version.hpp >/dev/null || cp $(INC_DIR)/vg_environment_version.hpp.tmp $(INC_DIR)/vg_environment_version.hpp
	@rm -f $(INC_DIR)/vg_environment_version.hpp.tmp

# The way to get the actual file is to maybe replace it.
$(INC_DIR)/vg_environment_version.hpp: .check-environment

###################################
## VG source code compilation begins here
####################################

include/stream.hpp: src/stream.hpp
	cp src/stream.hpp include/stream.hpp

$(OBJ_DIR)/vg.pb.o: $(CPP_DIR)/vg.pb.o
	cp $(CPP_DIR)/vg.pb.o $(OBJ_DIR)/vg.pb.o

$(CPP_DIR)/vg.pb.o: $(CPP_DIR)/vg.pb.cc

$(CPP_DIR)/vg.pb.cc: $(CPP_DIR)/vg.pb.h 

$(CPP_DIR)/vg.pb.h: $(LIB_DIR)/libprotobuf.a bin/protoc $(SRC_DIR)/vg.proto
	+. ./source_me.sh && ./bin/protoc $(SRC_DIR)/vg.proto --proto_path=$(SRC_DIR) --cpp_out=cpp
	+cp $@ $(INC_DIR)

$(OBJ_DIR)/version.o: $(SRC_DIR)/version.cpp $(SRC_DIR)/version.hpp $(INC_DIR)/vg_git_version.hpp $(INC_DIR)/vg_environment_version.hpp

########################
## Pattern Rules
########################

# Define a default rule for building objects from CPP files
# Depend on the .d file so we rebuild if dependency info is missing/deleted
# Make sure to touch the .o file after the compiler finishes so it is always newer than the .d file
# Use static pattern rules so the dependency files will not be ignored if the output exists
# See <https://stackoverflow.com/a/34983297>
$(OBJ) $(OBJ_DIR)/main.o: $(OBJ_DIR)/%.o : $(SRC_DIR)/%.cpp $(OBJ_DIR)/%.d $(DEPS)
	. ./source_me.sh && $(CXX) $(CXXFLAGS) -c -o $@ $< $(LD_INCLUDE_FLAGS) $(FILTER)
	@touch $@
$(ALGORITHMS_OBJ): $(ALGORITHMS_OBJ_DIR)/%.o : $(ALGORITHMS_SRC_DIR)/%.cpp $(ALGORITHMS_OBJ_DIR)/%.d $(DEPS)
	. ./source_me.sh && $(CXX) $(CXXFLAGS) -c -o $@ $< $(LD_INCLUDE_FLAGS) $(FILTER)
	@touch $@
$(STREAM_OBJ): $(STREAM_OBJ_DIR)/%.o : $(STREAM_SRC_DIR)/%.cpp $(STREAM_OBJ_DIR)/%.d $(DEPS)
	. ./source_me.sh && $(CXX) $(CXXFLAGS) -c -o $@ $< $(LD_INCLUDE_FLAGS) $(FILTER)
	@touch $@
$(SUBCOMMAND_OBJ): $(SUBCOMMAND_OBJ_DIR)/%.o : $(SUBCOMMAND_SRC_DIR)/%.cpp $(SUBCOMMAND_OBJ_DIR)/%.d $(DEPS)
	. ./source_me.sh && $(CXX) $(CXXFLAGS) -c -o $@ $< $(LD_INCLUDE_FLAGS) $(FILTER)
	@touch $@
$(UNITTEST_OBJ): $(UNITTEST_OBJ_DIR)/%.o : $(UNITTEST_SRC_DIR)/%.cpp $(UNITTEST_OBJ_DIR)/%.d $(DEPS)
	. ./source_me.sh && $(CXX) $(CXXFLAGS) -c -o $@ $< $(LD_INCLUDE_FLAGS) $(FILTER)
	@touch $@
        
# Protobuf stuff builds into its same directory
$(CPP_DIR)/%.o : $(CPP_DIR)/%.cc $(DEPS)
	. ./source_me.sh && $(CXX) $(CXXFLAGS) -c -o $@ $< $(LD_INCLUDE_FLAGS) $(FILTER)

# Use a fake rule to build .d files, so we don't complain if they don't exist.
$(OBJ_DIR)/%.d: ;
$(ALGORITHMS_OBJ_DIR)/%.d: ;
$(STREAM_OBJ_DIR)/%.d: ;
$(SUBCOMMAND_OBJ_DIR)/%.d: ;
$(UNITTEST_OBJ_DIR)/%.d: ;

# Don't delete them.
.PRECIOUS: $(OBJ_DIR)/%.d $(ALGORITHMS_OBJ_DIR)/%.d $(STREAM_OBJ_DIR)/%.d $(SUBCOMMAND_OBJ_DIR)/%.d $(UNITTEST_OBJ_DIR)/%.d

# Use no implicit rules
.SUFFIXES:

###################################
## VG source code compilation ends here
####################################



.pre-build:
	@if [ ! -d $(BIN_DIR) ]; then mkdir -p $(BIN_DIR); fi
	@if [ ! -d $(LIB_DIR) ]; then mkdir -p $(LIB_DIR); fi
	@if [ ! -d $(OBJ_DIR) ]; then mkdir -p $(OBJ_DIR); fi
	@if [ ! -d $(ALGORITHMS_OBJ_DIR) ]; then mkdir -p $(ALGORITHMS_OBJ_DIR); fi
	@if [ ! -d $(STREAM_OBJ_DIR) ]; then mkdir -p $(STREAM_OBJ_DIR); fi
	@if [ ! -d $(SUBCOMMAND_OBJ_DIR) ]; then mkdir -p $(SUBCOMMAND_OBJ_DIR); fi
	@if [ ! -d $(UNITTEST_OBJ_DIR) ]; then mkdir -p $(UNITTEST_OBJ_DIR); fi
	@if [ ! -d $(INC_DIR) ]; then mkdir -p $(INC_DIR); fi
	@if [ ! -d $(CPP_DIR) ]; then mkdir -p $(CPP_DIR); fi

# run .pre-build before we make anything at all.
-include .pre-build

# for rebuilding just vg
clean-vg:
	$(RM) -r $(BIN_DIR)/vg
	$(RM) -r $(UNITTEST_OBJ_DIR)/*.o $(UNITTEST_OBJ_DIR)/*.d
	$(RM) -r $(SUBCOMMAND_OBJ_DIR)/*.o $(SUBCOMMAND_OBJ_DIR)/*.d
	$(RM) -r $(OBJ_DIR)/*.o $(OBJ_DIR)/*.d
	$(RM) -r $(CPP_DIR)/*.o $(CPP_DIR)/*.d $(CPP_DIR)/*.cc $(CPP_DIR)/*.h
	$(RM) -f $(INC_DIR)/vg_git_version.hpp $(INC_DIR)/vg_system_version.hpp

clean: clean-rocksdb clean-protobuf clean-vcflib
	$(RM) -r $(BIN_DIR)
	$(RM) -r $(LIB_DIR)
	$(RM) -r $(UNITTEST_OBJ_DIR)
	$(RM) -r $(SUBCOMMAND_OBJ_DIR)
	$(RM) -r $(STREAM_OBJ_DIR)
	$(RM) -r $(ALGORITHMS_OBJ_DIR)
	$(RM) -r $(OBJ_DIR)
	$(RM) -r $(INC_DIR)
	$(RM) -r $(CPP_DIR)
	$(RM) -r share/
	cd $(DEP_DIR) && cd sonLib && $(MAKE) clean
	cd $(DEP_DIR) && cd sparsehash && $(MAKE) clean
	cd $(DEP_DIR) && cd htslib && $(MAKE) clean
	cd $(DEP_DIR) && cd fastahack && $(MAKE) clean
	cd $(DEP_DIR) && cd gcsa2 && $(MAKE) clean
	cd $(DEP_DIR) && cd gbwt && $(MAKE) clean
	cd $(DEP_DIR) && cd gssw && $(MAKE) clean
	cd $(DEP_DIR) && cd ssw && cd src && $(MAKE) clean
	cd $(DEP_DIR) && cd progress_bar && $(MAKE) clean
	cd $(DEP_DIR) && cd sdsl-lite && ./uninstall.sh || true
	cd $(DEP_DIR) && cd libVCFH && $(MAKE) clean
	cd $(DEP_DIR) && cd vcflib && $(MAKE) clean
	cd $(DEP_DIR) && cd gfakluge && $(MAKE) clean
	cd $(DEP_DIR) && cd sha1 && $(MAKE) clean
	cd $(DEP_DIR) && cd structures && $(MAKE) clean
	cd $(DEP_DIR) && cd gperftools && $(MAKE) clean
	cd $(DEP_DIR) && cd vowpal_wabbit && $(MAKE) clean
	cd $(DEP_DIR) && cd sublinear-Li-Stephens && $(MAKE) clean
	rm -Rf $(RAPTOR_DIR)/build/*
	# lru_cache is never built because it is header-only.
	# bash-tap is never built either.

clean-rocksdb:
	cd $(DEP_DIR) && cd rocksdb && $(MAKE) clean
	rm -f $(LIB_DIR)/librocksdb.a 
	rm -rf $(INC_DIR)/rocksdb/

clean-protobuf:
	cd $(DEP_DIR) && cd protobuf && $(MAKE) clean
	rm -f $(LIB_DIR)/libprotobuf.a
	rm -rf $(INC_DIR)/google/protobuf/

clean-vcflib:
	cd $(DEP_DIR) && cd vcflib && $(MAKE) clean
	rm -f $(LIB_DIR)/libvcfh.a
	cd $(INC_DIR) && rm -f BedReader.h convert.h join.h mt19937ar.h split.h Variant.h vec128int.h veclib_types.h<|MERGE_RESOLUTION|>--- conflicted
+++ resolved
@@ -338,13 +338,9 @@
 	+. ./source_me.sh && cd $(LIBHANDLEGRAPH_DIR) && cmake . && $(MAKE) $(FILTER) && cp libhandlegraph.a $(CWD)/$(LIB_DIR) && cp -r src/include/handlegraph $(CWD)/$(INC_DIR)
 
 $(LIB_DIR)/libdeflate.a: $(LIBDEFLATE_DIR)/*.h $(LIBDEFLATE_DIR)/lib/*.h $(LIBDEFLATE_DIR)/lib/*/*.h $(LIBDEFLATE_DIR)/lib/*.c $(LIBDEFLATE_DIR)/lib/*/*.c
-<<<<<<< HEAD
-	+cd $(LIBDEFLATE_DIR) && $(MAKE) $(FILTER) && cp libdeflate.a $(CWD)/$(LIB_DIR) && cp libdeflate.so $(CWD)/$(LIB_DIR) && cp libdeflate.h $(CWD)/$(INC_DIR)
-
-=======
+
 	+cd $(LIBDEFLATE_DIR) && $(MAKE) $(FILTER) && cp libdeflate.a $(CWD)/$(LIB_DIR) && cp libdeflate.h $(CWD)/$(INC_DIR)
 	
->>>>>>> c71c1f7a
 # We clear out the include/htslib/* headers because they may be cached and out of date and confuse the build.
 # Also we build after libdeflate so it can be used
 $(LIB_DIR)/libhts.a: $(LIB_DIR)/libdeflate.a $(HTSLIB_DIR)/*.c $(HTSLIB_DIR)/*.h $(HTSLIB_DIR)/htslib/*.h $(HTSLIB_DIR)/cram/*.c $(HTSLIB_DIR)/cram/*.h
