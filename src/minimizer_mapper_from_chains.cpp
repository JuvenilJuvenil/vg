--- conflicted
+++ resolved
@@ -780,6 +780,8 @@
         funnel.substage("mapq");
     }
 
+    // Note that it is possible for the top base-level alignment score *not* to be the winning alignment!
+
     if (show_work) {
         #pragma omp critical (cerr)
         {
@@ -800,7 +802,7 @@
     for (auto& score : scores) {
         double scaled_score = score;
         if (mapq_score_window > 0) {
-            // Rescale to the size fo the score window
+            // Rescale to the size of the score window
             scaled_score = scaled_score * mapq_score_window / aln.sequence().size();
         }
         // Rescale by a constant factor
@@ -824,9 +826,12 @@
 
     crash_unless(!mappings.empty());
     // Compute MAPQ if not unmapped. Otherwise use 0 instead of the 50% this would give us.
-    // Use exact mapping quality 
+    // Use exact mapping quality.
+    // Because the winning alignment won't necessarily *always* have the
+    // maximum score, we need to use compute_first_mapping_quality and not
+    // compute_max_mapping_quality.
     double mapq = (mappings.front().path().mapping_size() == 0) ? 0 : 
-        get_regular_aligner()->compute_max_mapping_quality(scaled_scores, false, &multiplicity_by_mapping) ;
+        get_regular_aligner()->compute_first_mapping_quality(scaled_scores, false, &multiplicity_by_alignment) ;
 
 #ifdef debug_write_minimizers
 #pragma omp critical
@@ -2474,8 +2479,6 @@
                     #pragma omp critical (cerr)
                     {
                         cerr << log_name() << "Produced terrible best alignment from chain " << processed_num << ": " << log_alignment(best_alignments[0]) << endl;
-<<<<<<< HEAD
-=======
                     }
                 }
             }
@@ -2526,12 +2529,11 @@
                 }
             }
         }, discard_chain_by_score);
-    
+
     // We want to be able to feed in an unaligned alignment on the normal
     // codepath, but we don't want it to really participate in the funnel
     // filters anymore. So we set this flag if the funnel is really empty of
     // items so we stop talking about filters.
-    bool funnel_depleted = false;
 
     if (alignments.size() == 0) {
         // Produce an unaligned Alignment
@@ -2564,15 +2566,15 @@
                                           : 0.0);
         }
     }
-    
-    if (track_provenance) {
-        // Now say we are finding the winner(s)
-        funnel.stage("winner");
-    }
-    
-    // Fill this in with the alignments we will output as mappings
-    vector<Alignment> mappings;
-    mappings.reserve(min(alignments.size(), max_multimaps));
+}
+
+void MinimizerMapper::pick_mappings_from_alignments(Alignment& aln, const std::vector<Alignment>& alignments, 
+                                                    const std::vector<double>& multiplicity_by_alignment,
+                                                    std::vector<Alignment>& mappings,
+                                                    std::vector<double>& scores,
+                                                    std::vector<double>& multiplicity_by_mapping,
+                                                    bool& funnel_depleted, LazyRNG& rng,
+                                                    Funnel& funnel) const {
 
     // Look for duplicate alignments by using this collection of node IDs and orientations
     std::unordered_set<std::pair<nid_t, bool>> used_nodes;
@@ -2628,306 +2630,11 @@
     };
     
     // Grab all the scores in order for MAPQ computation.
-    vector<double> scores;
     scores.reserve(alignments.size());
     
     // Go through the alignments in descending score order, with ties at the top end shuffled.
     process_until_threshold_a(alignments.size(), (std::function<double(size_t)>) [&](size_t i) -> double {
         return get_sorting_score(i);
-    }, 0, 1, max_multimaps, rng, [&](size_t alignment_num, size_t item_count) {
-        // This alignment makes it
-        // Called in score order
-        
-        // Do the unique node fraction filter
-        double unique_node_fraction = get_fraction_unique(alignment_num);
-        if (unique_node_fraction < min_unique_node_fraction) {
-            // If not enough of the alignment is from unique nodes, drop it.
-            if (track_provenance && !funnel_depleted) {
-                funnel.fail("min-unique-node-fraction", alignment_num, unique_node_fraction);
-            }
-            if (show_work) {
-                #pragma omp critical (cerr)
-                {
-                    cerr << log_name() << "alignment " << alignment_num << " rejected because only " << unique_node_fraction << " of it is from nodes not already used" << endl;
-                    if (track_correctness && !funnel_depleted && funnel.was_correct(alignment_num)) {
-                        cerr << log_name() << "\tCORRECT!" << endl;
->>>>>>> b0e64a0b
-                    }
-                }
-            }
-            for(auto aln_it = best_alignments.begin() ; aln_it != best_alignments.end() && aln_it->score() != 0 && aln_it->score() >= best_alignments[0].score() * 0.8; ++aln_it) {
-                //For each additional alignment with score at least 0.8 of the best score
-                observe_alignment(*aln_it);
-            }
-           
-            if (track_provenance) {
-                // We're done with this input item
-                funnel.processed_input();
-            }
-
-            if (track_provenance) {
-                funnel.substage("minimizers_kept");
-            }
-
-            for (size_t i = 0 ; i < minimizer_kept_chain_count[processed_num].size() ; i++) {
-#ifdef print_minimizer_table
-                minimizer_kept_count[i] += minimizer_kept_chain_count[processed_num][i];
-#endif
-                if (use_explored_cap && minimizer_kept_chain_count[processed_num][i] > 0) {
-                    // This minimizer is in a zip code tree that gave rise
-                    // to at least one alignment, so it is explored.
-                    minimizer_explored.insert(i);
-                }
-            }
-
-            if (track_provenance) {
-                funnel.substage_stop();
-            }
-            
-            return true;
-        }, [&](size_t processed_num) -> void {
-            // There are too many sufficiently good chains
-            if (track_provenance) {
-                funnel.pass("min-chain-score-per-base||max-min-chain-score", processed_num, chain_score_estimates[processed_num]);
-                funnel.fail("max-alignments", processed_num);
-            }
-            
-            if (show_work) {
-                #pragma omp critical (cerr)
-                {
-                    cerr << log_name() << "chain " << processed_num << " failed because there were too many good chains (score=" << chain_score_estimates[processed_num] << ")" << endl;
-                    if (track_correctness && funnel.was_correct(processed_num)) {
-                        cerr << log_name() << "\tCORRECT!" << endl;
-                    }
-                }
-            }
-<<<<<<< HEAD
-        }, discard_chain_by_score);
-
-    // We want to be able to feed in an unaligned alignment on the normal
-    // codepath, but we don't want it to really participate in the funnel
-    // filters anymore. So we set this flag if the funnel is really empty of
-    // items so we stop talking about filters.
-=======
-        }
-
-        // Remember the score at its rank even if it won't be output as a multimapping
-        scores.emplace_back(alignments[alignment_num].score());
-        
-        if (track_provenance && !funnel_depleted) {
-            funnel.fail("max-multimaps", alignment_num);
-        }
-    }, [&](size_t alignment_num) {
-        // This alignment does not have a sufficiently good score
-        // Score threshold is 0; this should never happen
-        crash_unless(false);
-    });
-    
-    if (track_provenance) {
-        funnel.substage("mapq");
-    }
-
-    // Note that it is possible for the top base-level alignment score *not* to be the winning alignment!
-
-    if (show_work) {
-        #pragma omp critical (cerr)
-        {
-            cerr << log_name() << "Picked best alignment " << log_alignment(mappings[0]) << endl;
-            cerr << log_name() << "For scores:";
-            for (size_t i = 0; i < scores.size(); i++) {
-                cerr << " " << scores[i];
-                if (i + 1 < scores.size()) {
-                    cerr << ",";
-                }
-            }
-            cerr << endl;
-        }
-    }
-
-    vector<double> scaled_scores;
-    scaled_scores.reserve(scores.size());
-    for (auto& score : scores) {
-        double scaled_score = score;
-        if (mapq_score_window > 0) {
-            // Rescale to the size of the score window
-            scaled_score = scaled_score * mapq_score_window / aln.sequence().size();
-        }
-        // Rescale by a constant factor
-        scaled_score *= mapq_score_scale;
-        scaled_scores.push_back(scaled_score);
-    }
->>>>>>> b0e64a0b
-
-    if (alignments.size() == 0) {
-        // Produce an unaligned Alignment
-        alignments.emplace_back(aln);
-        alignments_to_source.push_back(numeric_limits<size_t>::max());
-        multiplicity_by_alignment.emplace_back(0);
-        // Stop telling the funnel about filters and items.
-        funnel_depleted = true;
-    } else {
-        //chain_count_by_alignment is currently the number of better or equal chains that were used
-        // We really want the number of chains not including the ones that represent the same mapping
-        // TODO: This isn't very efficient
-        for (size_t i = 0 ; i < chain_count_by_alignment.size() ; ++i) {
-            size_t chain_i = alignments_to_source[i];
-            for (size_t j = 0 ; j < chain_count_by_alignment.size() ; ++j) {
-                size_t chain_j = alignments_to_source[j];
-                if (i != j &&
-                    chain_score_estimates[chain_i] >= chain_score_estimates[chain_j] &&
-                    chain_ranges_are_equivalent(seeds[chains[chain_i].front()],
-                                         seeds[chains[chain_i].back()],
-                                         seeds[chains[chain_j].front()],
-                                         seeds[chains[chain_j].back()])) {
-                    --chain_count_by_alignment[i];
-                }
-            }
-<<<<<<< HEAD
-        }
-        for (size_t i = 0 ; i < multiplicity_by_alignment.size() ; ++i) {
-            multiplicity_by_alignment[i] += (chain_count_by_alignment[i] >= alignments.size()
-                                          ? ((double)chain_count_by_alignment[i] - (double) alignments.size())
-                                          : 0.0);
-=======
-            cerr << endl;
-        }
-    }
-
-    crash_unless(!mappings.empty());
-    // Compute MAPQ if not unmapped. Otherwise use 0 instead of the 50% this would give us.
-    // Use exact mapping quality.
-    // Because the winning alignment won't necessarily *always* have the
-    // maximum score, we need to use compute_first_mapping_quality and not
-    // compute_max_mapping_quality.
-    double mapq = (mappings.front().path().mapping_size() == 0) ? 0 : 
-        get_regular_aligner()->compute_first_mapping_quality(scaled_scores, false, &multiplicity_by_alignment) ;
-
-#ifdef debug_write_minimizers
-#pragma omp critical
-    {
-        std::ofstream out;
-        out.open("minimizers.tsv", std::ios::app);
-        out << aln.name() << "\t" << mapq << "\t" << aln.sequence().size();
-        for (size_t i = 0 ; i < minimizers.size() ; i++) {
-            out << "\t";
-            out << minimizer_kept[i]
-                << "," << passed_downsampling[minimizer_score_order[i]]
-                << "," << minimizers[i].hits 
-                << "," << minimizers[i].score
-                << "," << minimizers[i].forward_offset()
-                << "," << minimizers[i].length;
-        }
-        out << endl;
-        out.close(); 
-    }
-#endif
-    
-#ifdef print_minimizer_table
-    double uncapped_mapq = mapq;
-#endif
-
-    set_annotation(mappings.front(), "mapq_uncapped", mapq);
-
-    if (use_explored_cap) {
-
-        if (show_work) {
-            #pragma omp critical (cerr)
-            {
-                cerr << log_name() << "uncapped MAPQ is " << mapq << endl;
-            }
-        }
-    
-        // TODO: give SmallBitset iterators so we can use it instead of an index vector.
-        vector<size_t> explored_minimizers;
-        for (size_t i = 0; i < minimizers.size(); i++) {
-            if (minimizer_explored.contains(i)) {
-                explored_minimizers.push_back(i);
-            }
-        }
-        // Compute caps on MAPQ. TODO: avoid needing to pass as much stuff along.
-        double escape_bonus = mapq < std::numeric_limits<int32_t>::max() ? 1.0 : 2.0;
-        double mapq_explored_cap = escape_bonus * faster_cap(minimizers, explored_minimizers, aln.sequence(), aln.quality());
-
-        set_annotation(mappings.front(), "mapq_explored_cap", mapq_explored_cap);
-
-        // Apply the caps and transformations
-        mapq = round(min(mapq_explored_cap, mapq));
-
-        if (show_work) {
-            #pragma omp critical (cerr)
-            {
-                cerr << log_name() << "Explored cap is " << mapq_explored_cap << endl;
-            }
-        }
-    }
-
-
-    // Make sure to clamp 0-60.
-    mapq = max(mapq, 0.0);
-    mapq = min(mapq, 60.0);
-    // And save the MAPQ
-    mappings.front().set_mapping_quality(mapq);
-
-    if (show_work) {
-        #pragma omp critical (cerr)
-        {
-            cerr << log_name() << "MAPQ is " << mapq << endl;
->>>>>>> b0e64a0b
-        }
-    }
-}
-
-void MinimizerMapper::pick_mappings_from_alignments(Alignment& aln, const std::vector<Alignment>& alignments, 
-                                                    const std::vector<double>& multiplicity_by_alignment,
-                                                    std::vector<Alignment>& mappings,
-                                                    std::vector<double>& scores,
-                                                    std::vector<double>& multiplicity_by_mapping,
-                                                    bool& funnel_depleted, LazyRNG& rng,
-                                                    Funnel& funnel) const {
-
-    // Look for duplicate alignments by using this collection of node IDs and orientations
-    std::unordered_set<std::pair<nid_t, bool>> used_nodes;
-    
-    // Compute the fraction of an alignment that is unique
-    auto get_fraction_unique = [&](size_t alignment_num) {
-        // Work out how much of this alignment is from nodes not claimed by previous alignments
-        size_t from_length_from_used = 0;
-        size_t from_length_total = 0;
-        for (size_t i = 0; i < alignments[alignment_num].path().mapping_size(); i++) {
-            // For every mapping
-            auto& mapping = alignments[alignment_num].path().mapping(i);
-            auto& position = mapping.position();
-            size_t from_length = mapping_from_length(mapping);
-            std::pair<nid_t, bool> key{position.node_id(), position.is_reverse()};
-            if (used_nodes.count(key)) {
-                // Count the from_length on already-used nodes
-                from_length_from_used += from_length;
-            }
-            // And the overall from length
-            from_length_total += from_length;
-        }
-        double unique_node_fraction = from_length_total > 0 ? ((double)(from_length_total - from_length_from_used) / from_length_total) : 1.0;
-        return unique_node_fraction;
-    };
-
-    // Mark the nodes visited by an alignment as used for uniqueness.
-    auto mark_nodes_used = [&](size_t alignment_num) {
-        for (size_t i = 0; i < alignments[alignment_num].path().mapping_size(); i++) {
-            // For every mapping
-            auto& mapping = alignments[alignment_num].path().mapping(i);
-            auto& position = mapping.position();
-            std::pair<nid_t, bool> key{position.node_id(), position.is_reverse()};
-            // Make sure we know we used the oriented node.
-            used_nodes.insert(key);
-        }
-    };
-    
-    // Grab all the scores in order for MAPQ computation.
-    scores.reserve(alignments.size());
-    
-    // Go through the alignments in descending score order, with ties at the top end shuffled.
-    process_until_threshold_a(alignments.size(), (std::function<double(size_t)>) [&](size_t i) -> double {
-        return alignments.at(i).score();
     }, 0, 1, max_multimaps, rng, [&](size_t alignment_num, size_t item_count) {
         // This alignment makes it
         // Called in score order
@@ -3036,6 +2743,43 @@
         // Score threshold is 0; this should never happen
         crash_unless(false);
     });
+}
+
+double MinimizerMapper::get_read_coverage(
+    const Alignment& aln,
+    const VectorView<std::vector<size_t>>& seed_sets,
+    const std::vector<Seed>& seeds,
+    const VectorView<Minimizer>& minimizers) const {
+    
+    std::vector<bool> covered(aln.sequence().size(), false);
+    
+    for (auto& list : seed_sets) {
+        // We will fill in the range it occupies in the read
+        std::pair<size_t, size_t> read_range {std::numeric_limits<size_t>::max(), 0};
+        
+        for (auto& seed_index : list) {
+            // Which means we look at the minimizer for each seed
+            auto& seed = seeds.at(seed_index);
+            crash_unless(seed.source < minimizers.size());
+            auto& minimizer = minimizers[seed.source];
+            
+            if (minimizer.forward_offset() < read_range.first) {
+                // Min all their starts to get the start
+                read_range.first = minimizer.forward_offset();
+            }
+            
+            if (minimizer.forward_offset() + minimizer.length > read_range.second) {
+                // Max all their past-ends to get the past-end
+                read_range.second = minimizer.forward_offset() + minimizer.length;
+            }
+        }
+        
+        // Then mark its coverage
+        set_coverage_flags(covered, read_range.first, read_range.second);
+    }
+    
+    // And return the fraction covered.
+    return get_fraction_covered(covered);
 }
 
 Alignment MinimizerMapper::find_chain_alignment(
