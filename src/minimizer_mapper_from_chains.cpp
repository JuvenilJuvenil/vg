--- conflicted
+++ resolved
@@ -588,11 +588,6 @@
 
 vector<Alignment> MinimizerMapper::map_from_chains(Alignment& aln) {
 
-<<<<<<< HEAD
-    //Do gapless extension if the read length is less than the limit
-    bool do_gapless_extension = aln.sequence().size() <= gapless_extension_limit;
-=======
->>>>>>> 3277498e
 
     
     if (show_work) {
@@ -620,107 +615,6 @@
 
     // Find the seeds and mark the minimizers that were located.
     vector<Seed> seeds = this->find_seeds(minimizers_in_read, minimizers, aln, funnel);
-<<<<<<< HEAD
-
-    if (seeds.empty()) {
-        #pragma omp critical (cerr)
-        std::cerr << log_name() << "warning[MinimizerMapper::map_from_chains]: No seeds found for " << aln.name() << "!" << std::endl;
-    }
-    
-    if (this->track_provenance) {
-        funnel.stage("tree");
-    }
-
-    // Make them into a zip code tree
-    ZipCodeForest zip_code_forest;
-    crash_unless(distance_index);
-    zip_code_forest.fill_in_forest(seeds, minimizers, *distance_index, 
-                                   max_lookback_bases, aln.sequence().size() * zipcode_tree_scale);
-
-#ifdef debug_print_forest
-    if (show_work) {
-        #pragma omp critical (cerr)
-        {
-            std::cerr << log_name() << "Zip code forest:";
-            zip_code_forest.print_self(&seeds, &minimizers);
-        }
-    }
-#endif
-
-    // Now score all the zip code trees in the forest by summing the scores of their involved minimizers.
-    vector<double> tree_scores;
-    double best_tree_score = 0;
-    double second_best_tree_score = 0;
-    tree_scores.reserve(zip_code_forest.trees.size());
-
-    vector<double> tree_coverages;
-    double best_tree_coverage = 0;
-    double second_best_tree_coverage = 0;
-    tree_coverages.reserve(zip_code_forest.trees.size());
-
-    for (size_t i = 0; i < zip_code_forest.trees.size(); i++) {
-        // For each zip code tree
-        
-        // Score it
-        std::pair<double, double> metrics = this->score_tree(zip_code_forest, i, minimizers, seeds, aln.sequence().size(), funnel);
-        auto& score = metrics.first;
-        auto& coverage = metrics.second;
-
-        tree_scores.push_back(score);
-        tree_coverages.push_back(coverage);
-
-        if (score > best_tree_score) {
-            second_best_tree_score = best_tree_score;
-            best_tree_score = score;
-        } else if (score > second_best_tree_score) {
-            second_best_tree_score = score;
-        }
-
-        if (coverage > best_tree_coverage) {
-            second_best_tree_coverage = best_tree_coverage;
-            best_tree_coverage = coverage;
-        } else if (coverage > second_best_tree_coverage) {
-            second_best_tree_coverage = coverage;
-        }
-    }
-
-    // We will set a score cutoff based on the best, but move it down to the
-    // second best if it does not include the second best and the second best
-    // is within pad_zipcode_tree_score_threshold of where the cutoff would
-    // otherwise be. This ensures that we won't throw away all but one 
-    // based on score alone, unless it is really bad.
-    double tree_score_cutoff = best_tree_score - zipcode_tree_score_threshold;
-    if (tree_score_cutoff - pad_zipcode_tree_score_threshold < second_best_tree_score) {
-        tree_score_cutoff = std::min(tree_score_cutoff, second_best_tree_score);
-    }
-
-    if (show_work) {
-        #pragma omp critical (cerr)
-        {
-            std::cerr << log_name() << "Found " << zip_code_forest.trees.size() << " zip code trees, scores " << best_tree_score << " best, " << second_best_tree_score << " second best, coverages " << best_tree_coverage << " best, " << second_best_tree_coverage << " second best" << std::endl;
-        }
-    }
-
-    // Turn all the seeds into anchors. Either we'll fragment them directly or
-    // use them to make gapless extension anchors over them.
-    // TODO: Can we only use the seeds that are in trees we keep?
-    vector<algorithms::Anchor> seed_anchors = this->to_anchors(aln, minimizers, seeds);
-
-    // If we don't do gapless extension, we need one-item vectors for all the
-    // seeds of their own numbers, to show what seed each anchor represents.
-    // TODO: Can we only do this for the seeds that are in trees we keep?
-    std::vector<std::vector<size_t>> seed_seed_sequences;
-    if (!do_gapless_extension) {
-        seed_seed_sequences.reserve(seed_anchors.size());
-        for (size_t i = 0; i < seed_anchors.size(); ++i) {
-            seed_seed_sequences.push_back({i});
-        }
-    }
-    // Now we need to chain into fragments.
-    // Each fragment needs to end up with a seeds array of seed numbers, and a
-    // coverage float on the read, for downstream
-    // processing.
-=======
 
     if (seeds.empty()) {
         #pragma omp critical (cerr)
@@ -1195,7 +1089,6 @@
 
 
 
->>>>>>> 3277498e
     if (track_provenance) {
         funnel.stage("fragment");
         funnel.substage("fragment");
@@ -1208,26 +1101,6 @@
         }
     }
 
-<<<<<<< HEAD
-    // Now compute fragments into these variables.
-    // What seeds are visited in what order in the fragment?
-    std::vector<std::vector<size_t>> fragments;
-    // What score does each fragment have?
-    std::vector<double> fragment_scores;
-    // What are the fragments themselves as combined anchors, for chaining later?
-    std::vector<algorithms::Anchor> fragment_anchors;
-    // Which zip code tree did each fragment come from, so we know how to chain them?
-    std::vector<size_t> fragment_source_tree;
-    // How many of each minimizer ought to be considered explored by each fragment?
-    // TODO: This is a lot of counts and a lot of allocations and should maybe be a 2D array if we really need it?
-    std::vector<std::vector<size_t>> minimizer_kept_fragment_count;
-    // For capping mapq, we want the multiplicity of each alignment. Start keeping track of this
-    // here with the multiplicity of the trees for each fragment
-    // For now, this just stores how many trees had equal or better score. After going through all
-    // trees and counting how many are kept, each value will be divided by the number of trees kept
-    std::vector<double> multiplicity_by_fragment;
-    size_t kept_tree_count = 0;
-=======
     // If we don't do gapless extension, we need one-item vectors for all the
     // seeds of their own numbers, to show what seed each anchor represents.
     // TODO: Can we only do this for the seeds that are in trees we keep?
@@ -1238,15 +1111,10 @@
             seed_seed_sequences.push_back({i});
         }
     }
->>>>>>> 3277498e
 
     process_until_threshold_c<double>(zip_code_forest.trees.size(), [&](size_t i) -> double {
             return tree_coverages[i];
         }, [&](size_t a, size_t b) -> bool {
-<<<<<<< HEAD
-            return tree_coverages[a] > tree_coverages[b] || (tree_coverages[a] == tree_coverages[b] && tree_scores[a] > tree_scores[b]); 
-        }, zipcode_tree_coverage_threshold, this->min_to_fragment, this->max_to_fragment, rng, [&](size_t item_num, size_t item_count) -> bool {
-=======
             auto equalish = [&] (const double x, const double y) {
                 if (x == y) {
                     return true;
@@ -1268,7 +1136,6 @@
                 || (equalish(tree_coverages[a], tree_coverages[b]) && greater_than(tree_scores[a], tree_scores[b]));
 
         }, this->zipcode_tree_coverage_threshold, this->min_to_fragment, this->max_to_fragment, rng, [&](size_t item_num, size_t item_count) -> bool {
->>>>>>> 3277498e
             // Handle sufficiently good fragmenting problems in descending score order
             
             if (track_provenance) {
@@ -1353,8 +1220,6 @@
                     &seeds_for_extension);
                 // Note that we don't use the funnel here; we don't actually
                 // track a gapless extension stage.
-<<<<<<< HEAD
-=======
 
                 //If there are full-length extensions that are good enough, then just turn them into alignments.
                 if (GaplessExtender::full_length_extensions(tree_extensions)) {
@@ -1415,7 +1280,6 @@
                     return true;
                 }
 
->>>>>>> 3277498e
                 
                 // We can't actually handle the same seed being used as the
                 // endpoint of multiple anchors in the chaining. So we need to
@@ -1730,8 +1594,6 @@
             }
         });
 
-<<<<<<< HEAD
-=======
     if (alignments.size() >= 2) {
         //If we did get alignments from fragmenting, boot them through the funnel all at once
         funnel.stage("extension_to_alignment");
@@ -1740,15 +1602,12 @@
         }
     }
 
->>>>>>> 3277498e
     //Get the actual multiplicity from the counts
     for (size_t i = 0 ; i < multiplicity_by_fragment.size() ; i++) {
         multiplicity_by_fragment[i] = multiplicity_by_fragment[i] >= kept_tree_count
                                     ?  multiplicity_by_fragment[i] - (float)kept_tree_count
                                     : 0.0;
     }
-<<<<<<< HEAD
-=======
 
 }
 
@@ -1763,7 +1622,6 @@
         std::unordered_map<size_t, std::vector<size_t>>& good_fragments_in,
         LazyRNG& rng, Funnel& funnel) const {
  
->>>>>>> 3277498e
     // Now glom the fragments together into chains 
     if (track_provenance) {
         funnel.stage("chain");
@@ -1772,29 +1630,9 @@
     if (track_provenance) {
         funnel.substage("chain");
     }
-<<<<<<< HEAD
-    
-    // For each chain, we need:
-    // The chain itself, pointing into seeds
-    std::vector<std::vector<size_t>> chains;
-    // The zip code tree it came from
-    std::vector<size_t> chain_source_tree;
-    // An estimated alignment score
-    std::vector<int> chain_score_estimates;
-    // A count, for each minimizer, of how many hits of it could have been in the chain, or were considered when making the chain.
-    std::vector<std::vector<size_t>> minimizer_kept_chain_count;
-    // The multiplicity for each chain. For now, just the multiplicity of the tree it came from
-    std::vector<double> multiplicity_by_chain;
-    
     // Get all the fragment numbers for each zip code tree we actually used, so we can chain each independently again.
     // TODO: Stop reswizzling so much.
     std::unordered_map<size_t, std::vector<size_t>> tree_to_fragments;
-    vector<double> multiplicity_by_tree(zip_code_forest.trees.size(), 0);
-=======
-    // Get all the fragment numbers for each zip code tree we actually used, so we can chain each independently again.
-    // TODO: Stop reswizzling so much.
-    std::unordered_map<size_t, std::vector<size_t>> tree_to_fragments;
->>>>>>> 3277498e
     for (size_t i = 0; i < fragment_source_tree.size(); i++) {
         tree_to_fragments[fragment_source_tree[i]].push_back(i);
 #ifdef debug
@@ -1821,11 +1659,6 @@
     double fragment_score_threshold = std::min(best_fragment_score * fragment_score_fraction, fragment_max_min_score);
     double fragment_score_threshold_overall = std::max(fragment_score_threshold, fragment_min_score);
 
-<<<<<<< HEAD
-    // Filter down to just the good ones, sorted by read start
-    std::unordered_map<size_t, std::vector<size_t>> good_fragments_in;
-=======
->>>>>>> 3277498e
     for (auto& kv : tree_to_fragments) {
         if (show_work) {
             #pragma omp critical (cerr)
@@ -1863,7 +1696,6 @@
                     if (track_provenance) {
                         // Tell the funnel
                         funnel.fail("fragment-min-score", fragment_num, fragment_score);
-<<<<<<< HEAD
                     }
                 }
             } else {
@@ -1945,6 +1777,104 @@
                     funnel.pass("fragment-set-score-threshold", fragment_num, fragment_set_scores[processed_num]);
                     funnel.pass("max-chaining-problems", fragment_num);
                 }
+            }
+
+            //If we are not doing chaining, then just turn the best max_direct_to_chain_per_tree fragments into chains
+            if (max_direct_to_chain > 0) {
+                process_until_threshold_a(tree_fragments.size(),(std::function<double(size_t)>) [&](size_t i) -> double {
+                    return fragment_scores[tree_fragments[i]];
+                }, 0, 1, max_direct_to_chain, rng, 
+                [&](size_t fragment_num, size_t fragment_count) {
+                    // This alignment makes it
+                    // Called in score order
+
+                    // Get its fragment number out of all fragments
+                    size_t fragment_num_overall = tree_fragments.at(fragment_num);
+                    
+                    // Go get that fragment
+                    auto& fragment = fragments.at(fragment_num_overall);
+                        
+                    // Each fragment becomes a chain of seeds
+                    chains.emplace_back();
+                    auto& chain = chains.back();
+                    // Append all the seed numbers to the chain
+                    std::copy(fragment.begin(), fragment.end(), std::back_inserter(chain));
+
+                    // The chain has a source
+                    chain_source_tree.push_back(tree_num);
+                    // And a score
+                    chain_score_estimates.emplace_back(fragment_scores.at(fragment_num_overall));
+
+                    // And counts of each minimizer kept
+                    minimizer_kept_chain_count.emplace_back();
+                    auto& minimizer_kept = minimizer_kept_chain_count.back();
+                    auto& fragment_minimizer_kept = minimizer_kept_fragment_count.at(fragment_num_overall);
+                    if (minimizer_kept.size() < fragment_minimizer_kept.size()) {
+                        minimizer_kept.resize(fragment_minimizer_kept.size());
+                    }
+                    for (size_t i = 0; i < fragment_minimizer_kept.size(); i++) {
+                        minimizer_kept[i] += fragment_minimizer_kept[i];
+                    }
+
+                    //Remember the multiplicity from the fragments. For now, it is just based on
+                    //the trees so it doesn't matter which fragment this comes from
+                    multiplicity_by_chain.emplace_back(multiplicity_by_tree[tree_num]);
+                    
+                    
+                    if (track_provenance) {
+                        funnel.pass("max-direct-chain",tree_fragments.at(fragment_num));
+                        // Say that this fragment became a chain
+                        funnel.project(fragment_num_overall);
+                        // With the same score
+                        funnel.score(funnel.latest(), chain_score_estimates.back());
+                    }
+                    if (show_work) {
+                        #pragma omp critical (cerr)
+                        {
+                            std::cerr << log_name() << "Chain " << (chains.size() - 1) << " with score " << chain_score_estimates.back() << " is made from single local fragment: " 
+                                      << fragment_num << std::endl;
+                            std::cerr << log_name() << "Chain " << (chains.size() - 1) << " with score " << chain_score_estimates.back() << " is made from single global fragment: "
+                                      << fragment_num_overall << std::endl;
+                            std::cerr << log_name() << "Chain " << (chains.size() - 1) << " with score " << chain_score_estimates.back() << " contains seeds:";
+                            for (auto& s : chains.back()) {
+                                std::cerr << " " << s;
+                            } 
+                            std::cerr << std::endl;
+                        }
+                        if (track_provenance) {
+                            for (auto& handle_and_range : funnel.get_positions(funnel.latest())) {
+                                // Log each range on a path associated with the chain.
+                                #pragma omp critical (cerr)
+                                std::cerr << log_name() << "\tAt linear reference "
+                                    << this->path_graph->get_path_name(handle_and_range.first)
+                                    << ":" << handle_and_range.second.first
+                                    << "-" << handle_and_range.second.second << std::endl;
+                            }
+                        }
+                        if (track_correctness && funnel.is_correct(funnel.latest())) {
+                            #pragma omp critical (cerr)
+                            cerr << log_name() << "\tCORRECT!" << endl;
+                        }
+                    } 
+                    return true;
+
+                }, [&](size_t fragment_num) {
+                    // We already have enough fragments, although this one has a good score
+                    // We take all fragments to chains
+                    //TODO: Do I need to fail the funnel here? I don't think there's a funnel item yet
+                    if (track_provenance){
+                        funnel.fail("max-direct-chain",tree_fragments.at(fragment_num));
+                    }
+                    return;
+       
+                }, [&](size_t fragment_num) {
+                    // This fragment does not have a sufficiently good score
+                    // Score threshold is 0; this should never happen
+                    crash_unless(false);
+                    return;
+                });
+
+                return true;
             }
 
             // Get a view of all the good fragments.
@@ -2088,330 +2018,6 @@
             size_t tree_num = trees_with_good_fragments.at(processed_num);
             if (show_work) {
                 #pragma omp critical (cerr)
-=======
-                    }
-                }
-            } else {
-                // If its score is not high enough vs. the best
-                if (track_provenance) {
-                    // Tell the funnel
-                    funnel.fail("fragment-score-fraction||fragment-max-min-score", fragment_num, best_fragment_score != 0 ? (fragment_score / best_fragment_score) : 0.0);
-                } 
-            }
-        }
-        
-        if (fragments_kept > 1) {
-            // Only access the vector if we put stuff in it, to avoid making
-            // empty vectors. And only sort if there are multiple fragments. 
-            
-            // Now sort anchors by read start. Don't bother with shadowing.
-            algorithms::sort_anchor_indexes(fragment_anchors, good_fragments_in[kv.first]);
-        }
-
-        if (show_work) {
-            #pragma omp critical (cerr)
-            {
-                cerr << log_name() << "\tKept " << fragments_kept << "/" << kv.second.size() << " fragments." << endl;
-            }
-        }
-    }
-
-    // Draft trees to chain all the fragments of based on how good their fragment sets look. 
-    std::vector<size_t> trees_with_good_fragments;
-    std::vector<double> fragment_set_scores;
-    trees_with_good_fragments.reserve(good_fragments_in.size());
-    fragment_set_scores.reserve(good_fragments_in.size());
-    for (auto& kv : good_fragments_in) {
-        // Make a vector of the numbers of all the still-eligible trees
-        trees_with_good_fragments.push_back(kv.first);
-        // And score each set of fragments
-        double fragment_set_score = 0;
-        for (auto& anchor_index : kv.second) {
-            fragment_set_score += fragment_anchors.at(anchor_index).score();
-        }
-        fragment_set_scores.push_back(fragment_set_score);
-    }
-
-    if (show_work) {
-        #pragma omp critical (cerr)
-        {
-            cerr << log_name() << "=====Creating chains=====" << endl;
-        }
-    }
-
-    process_until_threshold_b<double>(fragment_set_scores,
-        fragment_set_score_threshold, min_chaining_problems, max_chaining_problems, rng, 
-        [&](size_t processed_num, size_t item_count) -> bool {
-            // This tree's fragment set is good enough.
-            // Called in descending score order
-            
-            // TODO: How should this connect to multiplicity_by_tree? Given that we're dropping whole trees again?
-
-            // Look up which tree this is
-            size_t tree_num = trees_with_good_fragments.at(processed_num);
-            auto& tree_fragments = good_fragments_in[tree_num];
-
-            if (show_work) {
-                #pragma omp critical (cerr)
-                {
-                    cerr << log_name() << "Tree " << tree_num << " has a good enough fragment set (score=" << fragment_set_scores[processed_num] << ")" << endl;
-                    if (track_correctness) {
-                        for (auto& fragment_num : tree_fragments) {
-                            if (funnel.was_correct(fragment_num)) {
-                                cerr << log_name() << "\tCORRECT!" << endl;
-                                break;
-                            }
-                        }
-                    }
-                }
-            }
-            if (track_provenance) {
-                for (auto& fragment_num : tree_fragments) {
-                    funnel.pass("fragment-set-score-threshold", fragment_num, fragment_set_scores[processed_num]);
-                    funnel.pass("max-chaining-problems", fragment_num);
-                }
-            }
-
-            //If we are not doing chaining, then just turn the best max_direct_to_chain_per_tree fragments into chains
-            if (max_direct_to_chain > 0) {
-                process_until_threshold_a(tree_fragments.size(),(std::function<double(size_t)>) [&](size_t i) -> double {
-                    return fragment_scores[tree_fragments[i]];
-                }, 0, 1, max_direct_to_chain, rng, 
-                [&](size_t fragment_num, size_t fragment_count) {
-                    // This alignment makes it
-                    // Called in score order
-
-                    // Get its fragment number out of all fragments
-                    size_t fragment_num_overall = tree_fragments.at(fragment_num);
-                    
-                    // Go get that fragment
-                    auto& fragment = fragments.at(fragment_num_overall);
-                        
-                    // Each fragment becomes a chain of seeds
-                    chains.emplace_back();
-                    auto& chain = chains.back();
-                    // Append all the seed numbers to the chain
-                    std::copy(fragment.begin(), fragment.end(), std::back_inserter(chain));
-
-                    // The chain has a source
-                    chain_source_tree.push_back(tree_num);
-                    // And a score
-                    chain_score_estimates.emplace_back(fragment_scores.at(fragment_num_overall));
-
-                    // And counts of each minimizer kept
-                    minimizer_kept_chain_count.emplace_back();
-                    auto& minimizer_kept = minimizer_kept_chain_count.back();
-                    auto& fragment_minimizer_kept = minimizer_kept_fragment_count.at(fragment_num_overall);
-                    if (minimizer_kept.size() < fragment_minimizer_kept.size()) {
-                        minimizer_kept.resize(fragment_minimizer_kept.size());
-                    }
-                    for (size_t i = 0; i < fragment_minimizer_kept.size(); i++) {
-                        minimizer_kept[i] += fragment_minimizer_kept[i];
-                    }
-
-                    //Remember the multiplicity from the fragments. For now, it is just based on
-                    //the trees so it doesn't matter which fragment this comes from
-                    multiplicity_by_chain.emplace_back(multiplicity_by_tree[tree_num]);
-                    
-                    
-                    if (track_provenance) {
-                        funnel.pass("max-direct-chain",tree_fragments.at(fragment_num));
-                        // Say that this fragment became a chain
-                        funnel.project(fragment_num_overall);
-                        // With the same score
-                        funnel.score(funnel.latest(), chain_score_estimates.back());
-                    }
-                    if (show_work) {
-                        #pragma omp critical (cerr)
-                        {
-                            std::cerr << log_name() << "Chain " << (chains.size() - 1) << " with score " << chain_score_estimates.back() << " is made from single local fragment: " 
-                                      << fragment_num << std::endl;
-                            std::cerr << log_name() << "Chain " << (chains.size() - 1) << " with score " << chain_score_estimates.back() << " is made from single global fragment: "
-                                      << fragment_num_overall << std::endl;
-                            std::cerr << log_name() << "Chain " << (chains.size() - 1) << " with score " << chain_score_estimates.back() << " contains seeds:";
-                            for (auto& s : chains.back()) {
-                                std::cerr << " " << s;
-                            } 
-                            std::cerr << std::endl;
-                        }
-                        if (track_provenance) {
-                            for (auto& handle_and_range : funnel.get_positions(funnel.latest())) {
-                                // Log each range on a path associated with the chain.
-                                #pragma omp critical (cerr)
-                                std::cerr << log_name() << "\tAt linear reference "
-                                    << this->path_graph->get_path_name(handle_and_range.first)
-                                    << ":" << handle_and_range.second.first
-                                    << "-" << handle_and_range.second.second << std::endl;
-                            }
-                        }
-                        if (track_correctness && funnel.is_correct(funnel.latest())) {
-                            #pragma omp critical (cerr)
-                            cerr << log_name() << "\tCORRECT!" << endl;
-                        }
-                    } 
-                    return true;
-
-                }, [&](size_t fragment_num) {
-                    // We already have enough fragments, although this one has a good score
-                    // We take all fragments to chains
-                    //TODO: Do I need to fail the funnel here? I don't think there's a funnel item yet
-                    if (track_provenance){
-                        funnel.fail("max-direct-chain",tree_fragments.at(fragment_num));
-                    }
-                    return;
-       
-                }, [&](size_t fragment_num) {
-                    // This fragment does not have a sufficiently good score
-                    // Score threshold is 0; this should never happen
-                    crash_unless(false);
-                    return;
-                });
-
-                return true;
-            }
-
-            // Get a view of all the good fragments.
-            // TODO: Should we just not make a global fragment anchor list?
-            VectorView<algorithms::Anchor> fragment_view {fragment_anchors, tree_fragments};
-            
-            // We should not be making empty entries
-            crash_unless(!fragment_view.empty());
-            
-            if (show_work) {
-                #pragma omp critical (cerr)
-                std::cerr << log_name() << "Chaining fragments from zip code tree " << tree_num << std::endl;
-            } 
-
-            // Compute lookback and indel limits based on read length.
-            // Important since seed density goes down on longer reads.
-            size_t lookback_limit = std::max(this->max_lookback_bases, (size_t)(this->max_lookback_bases_per_base * aln.sequence().size()));
-            size_t indel_limit = std::max(this->max_indel_bases, (size_t)(this->max_indel_bases_per_base * aln.sequence().size()));
-
-            // Chain up the fragments
-            algorithms::transition_iterator for_each_transition = algorithms::zip_tree_transition_iterator(
-                seeds,
-                zip_code_forest.trees[tree_num],
-                lookback_limit
-            );
-            std::vector<std::pair<int, std::vector<size_t>>> chain_results = algorithms::find_best_chains(
-                fragment_view,
-                *distance_index,
-                gbwt_graph,
-                get_regular_aligner()->gap_open,
-                get_regular_aligner()->gap_extension,
-                this->max_alignments,
-                for_each_transition,
-                this->item_bonus,
-                this->item_scale,
-                this->gap_scale,
-                this->points_per_possible_match,
-                indel_limit,
-                show_work
-            );
-            
-            for (size_t result = 0; result < chain_results.size(); result++) {
-                auto& chain_result = chain_results[result];
-                // Each chain of fragments becomes a chain of seeds
-                chains.emplace_back();
-                auto& chain = chains.back();
-                // With a source
-                chain_source_tree.push_back(tree_num);
-                // With a score
-                chain_score_estimates.emplace_back(0);
-                int& score = chain_score_estimates.back();
-                // And counts of each minimizer kept
-                minimizer_kept_chain_count.emplace_back();
-                auto& minimizer_kept = minimizer_kept_chain_count.back();
-                //Remember the multiplicity from the fragments. For now, it is just based on
-                //the trees so it doesn't matter which fragment this comes from
-                multiplicity_by_chain.emplace_back(multiplicity_by_tree[tree_num]);
-                
-                // We record the fragments that merge into each chain for reporting.
-                std::vector<size_t> chain_fragment_nums_overall;
-                chain_fragment_nums_overall.reserve(chain_result.second.size());
-                
-                for (const size_t& local_fragment: chain_result.second) {
-                    // For each fragment in the chain
-                               
-                    // Get its fragment number out of all fragments
-                    size_t fragment_num_overall = tree_fragments.at(local_fragment);
-                    
-                    // Save it
-                    chain_fragment_nums_overall.push_back(fragment_num_overall);
-                    
-                    // Go get that fragment
-                    auto& fragment = fragments.at(fragment_num_overall);
-                        
-                    // And append all the seed numbers to the chain
-                    std::copy(fragment.begin(), fragment.end(), std::back_inserter(chain));
-                    
-                    // And count the score
-                    score += fragment_scores.at(fragment_num_overall);
-                    
-                    // And count the kept minimizers
-                    auto& fragment_minimizer_kept = minimizer_kept_fragment_count.at(fragment_num_overall);
-                    if (minimizer_kept.size() < fragment_minimizer_kept.size()) {
-                        minimizer_kept.resize(fragment_minimizer_kept.size());
-                    }
-                    for (size_t i = 0; i < fragment_minimizer_kept.size(); i++) {
-                        minimizer_kept[i] += fragment_minimizer_kept[i];
-                    }
-                }
-                if (track_provenance) {
-                    // Say all those fragments became a chain
-                    funnel.merge_group(chain_fragment_nums_overall.begin(), chain_fragment_nums_overall.end());
-                    // With the total score
-                    funnel.score(funnel.latest(), score);
-                }
-                if (show_work) {
-                    if (result < MANY_LIMIT) {
-                        #pragma omp critical (cerr)
-                        {
-                            std::cerr << log_name() << "Chain " << (chains.size() - 1) << " with score " << score << " is composed from local fragments:";
-                            for (auto& f : chain_result.second) {
-                                std::cerr << " " << f;
-                            } 
-                            std::cerr << std::endl;
-                            std::cerr << log_name() << "Chain " << (chains.size() - 1) << " with score " << score << " is composed from global fragments:";
-                            for (auto& f : chain_fragment_nums_overall) {
-                                std::cerr << " " << f;
-                            } 
-                            std::cerr << std::endl;
-                            std::cerr << log_name() << "Chain " << (chains.size() - 1) << " with score " << score << " contains seeds:";
-                            for (auto& s : chains.back()) {
-                                std::cerr << " " << s;
-                            } 
-                            std::cerr << std::endl;
-                        }
-                        if (track_provenance) {
-                            for (auto& handle_and_range : funnel.get_positions(funnel.latest())) {
-                                // Log each range on a path associated with the chain.
-                                #pragma omp critical (cerr)
-                                std::cerr << log_name() << "\tAt linear reference "
-                                    << this->path_graph->get_path_name(handle_and_range.first)
-                                    << ":" << handle_and_range.second.first
-                                    << "-" << handle_and_range.second.second << std::endl;
-                            }
-                        }
-                        if (track_correctness && funnel.is_correct(funnel.latest())) {
-                            #pragma omp critical (cerr)
-                            cerr << log_name() << "\tCORRECT!" << endl;
-                        }
-                    } else if (result == MANY_LIMIT) {
-                        #pragma omp critical (cerr)
-                        std::cerr << log_name() << "<" << (chain_results.size() - result) << " more chains>" << std::endl;
-                    }
-                } 
-            }
-
-            return true;
-
-        }, [&](size_t processed_num) -> void {
-            // There are too many sufficiently good fragment sets.
-            size_t tree_num = trees_with_good_fragments.at(processed_num);
-            if (show_work) {
-                #pragma omp critical (cerr)
->>>>>>> 3277498e
                 {
                     cerr << log_name() << "Tree " << tree_num << " skipped because too many trees have good enough fragment sets (score=" << fragment_set_scores[processed_num] << ")" << endl;
                     if (track_correctness) {
@@ -2453,9 +2059,6 @@
                 }
             }
         });
-<<<<<<< HEAD
-    
-=======
 
 }
 
@@ -2470,7 +2073,6 @@
                                            bool& best_chain_correct, double& best_chain_coverage, size_t& best_chain_longest_jump, 
                                            double& best_chain_average_jump, size_t& best_chain_anchors, size_t& best_chain_anchor_length,
                                            Funnel& funnel) const {
->>>>>>> 3277498e
     // Find the best chain
     size_t best_chain = std::numeric_limits<size_t>::max();
     int best_chain_score = 0;
@@ -2481,10 +2083,6 @@
             best_chain_score = chain_score_estimates[i];
         }
     }
-<<<<<<< HEAD
-    bool best_chain_correct = false;
-=======
->>>>>>> 3277498e
     if (track_correctness && best_chain != std::numeric_limits<size_t>::max()) {
         // We want to explicitly check if the best chain was correct, for looking at stats about it later.
         if (funnel.is_correct(best_chain)) {
@@ -2510,13 +2108,8 @@
 
         // Find all the fragments we passed for this tree
         std::vector<std::vector<size_t>> relevant_fragments;
-<<<<<<< HEAD
-        auto& tree_fragments = good_fragments_in[tree_num];
-        for (auto& fragment_num : tree_fragments) {
-=======
         const auto& tree_fragments = good_fragments_in.at(tree_num);
         for (const auto& fragment_num : tree_fragments) {
->>>>>>> 3277498e
             // Get all the seeds in each fragment
             const std::vector<size_t>& fragment = fragments.at(fragment_num);
             relevant_fragments.push_back(fragment);
@@ -2539,47 +2132,6 @@
 
         dump_debug_dotplot("best-chain", minimizers, seeds, seed_sets, this->path_graph);
 
-<<<<<<< HEAD
-    }
-    
-    // Find its coverage
-    double best_chain_coverage = 0;
-    if (best_chain != std::numeric_limits<size_t>::max()) {
-        best_chain_coverage = get_read_coverage(aln, std::vector<std::vector<size_t>> {chains.at(best_chain)}, seeds, minimizers);
-    }
-    
-    // Find out how gappy it is. We can get the longest and the average distance maybe.
-    size_t best_chain_longest_jump = 0;
-    size_t best_chain_total_jump = 0;
-    double best_chain_average_jump = 0;
-    if (best_chain != std::numeric_limits<size_t>::max()) {
-        for (size_t i = 1; i < chains.at(best_chain).size(); i++) {
-            // Find the pair of anchors we go between
-            auto& left_anchor = seed_anchors.at(chains.at(best_chain).at(i - 1));
-            auto& right_anchor = seed_anchors.at(chains.at(best_chain).at(i));
-            // And get the distance between them in the read
-            size_t jump = right_anchor.read_start() - left_anchor.read_end();
-            // Max and add it in
-            best_chain_longest_jump = std::max(best_chain_longest_jump, jump);
-            best_chain_total_jump += jump;
-        }
-        best_chain_average_jump = chains.at(best_chain).size() > 1 ? best_chain_total_jump / (chains.at(best_chain).size() - 1) : 0.0;
-    }
-
-    // Also count anchors in the chain
-    size_t best_chain_anchors = 0;
-    if (best_chain != std::numeric_limits<size_t>::max()) {
-        best_chain_anchors = chains.at(best_chain).size();
-    }
-
-    // And total length of anchors in the chain
-    size_t best_chain_anchor_length = 0;
-    if (best_chain != std::numeric_limits<size_t>::max()) {
-        for (auto& item : chains.at(best_chain)) {
-            best_chain_anchor_length += seed_anchors.at(item).length();
-        }
-=======
->>>>>>> 3277498e
     }
     
     // Find its coverage
@@ -2638,39 +2190,10 @@
     // of equal scoring chains
     vector<size_t> chain_count_by_alignment (alignments.size(), 0);
 
-<<<<<<< HEAD
-    if (show_work) {
-        #pragma omp critical (cerr)
-        {
-            cerr << log_name() << "=====Creating alignments=====" << endl;
-        }
-    }
-
-=======
->>>>>>> 3277498e
 #ifdef print_minimizer_table
     //How many of each minimizer ends up in a chain that actually gets turned into an alignment?
     vector<size_t> minimizer_kept_count(minimizers.size(), 0);
 #endif
-<<<<<<< HEAD
-    
-    // Now start the alignment step. Everything has to become an alignment.
-
-    // We will fill this with all computed alignments in estimated score order.
-    vector<Alignment> alignments;
-    alignments.reserve(chain_score_estimates.size());
-    // This maps from alignment index back to chain index, for
-    // tracing back to minimizers for MAPQ. Can hold
-    // numeric_limits<size_t>::max() for an unaligned alignment.
-    vector<size_t> alignments_to_source;
-    alignments_to_source.reserve(chain_score_estimates.size());
-    //For finding the multiplicity of each alignment, first get the count
-    // of equal scoring chains
-    vector<size_t> chain_count_by_alignment (alignments.size(), 0);
-    //The multiplicity for each alignment, projected from previous stages
-    vector<double> multiplicity_by_alignment;
-=======
->>>>>>> 3277498e
 
     // Create a new alignment object to get rid of old annotations.
     {
@@ -2711,12 +2234,6 @@
     // Compute lower limit on chain score to actually investigate
     int chain_min_score = std::min((int) (min_chain_score_per_base * aln.sequence().size()), max_min_chain_score);
 
-<<<<<<< HEAD
-    // Track if minimizers were explored by alignments
-    SmallBitset minimizer_explored(minimizers.size());
-
-=======
->>>>>>> 3277498e
     // Track how many tree chains were used
     std::unordered_map<size_t, size_t> chains_per_tree;
 
@@ -2726,11 +2243,6 @@
     // Use pairs since we can't hash tuples.
     std::unordered_set<std::pair<std::pair<nid_t, bool>, int64_t>> used_matchings;
 
-<<<<<<< HEAD
-    // Track statistics about how many bases were aligned by diffrent methods, and how much time was used.
-    aligner_stats_t stats; 
-=======
->>>>>>> 3277498e
     
     // Go through the chains in estimated-score order.
     process_until_threshold_b<int>(chain_score_estimates,
@@ -2843,11 +2355,7 @@
                 }
                 
                 // We currently just have the one best score and chain per zip code tree
-<<<<<<< HEAD
-                vector<size_t>& chain = chains[processed_num];
-=======
                 const vector<size_t>& chain = chains.at(processed_num);
->>>>>>> 3277498e
                 
                 try {
                     // Do the DP between the items in the chain
@@ -2987,19 +2495,11 @@
                 }
             }
         }, discard_chain_by_score);
-<<<<<<< HEAD
-    
-=======
-
->>>>>>> 3277498e
+
     // We want to be able to feed in an unaligned alignment on the normal
     // codepath, but we don't want it to really participate in the funnel
     // filters anymore. So we set this flag if the funnel is really empty of
     // items so we stop talking about filters.
-<<<<<<< HEAD
-    bool funnel_depleted = false;
-=======
->>>>>>> 3277498e
 
     if (alignments.size() == 0) {
         // Produce an unaligned Alignment
@@ -3032,17 +2532,6 @@
                                           : 0.0);
         }
     }
-<<<<<<< HEAD
-    
-    if (track_provenance) {
-        // Now say we are finding the winner(s)
-        funnel.stage("winner");
-    }
-    
-    // Fill this in with the alignments we will output as mappings
-    vector<Alignment> mappings;
-    mappings.reserve(min(alignments.size(), max_multimaps));
-=======
 }
 
 void MinimizerMapper::pick_mappings_from_alignments(Alignment& aln, const std::vector<Alignment>& alignments, 
@@ -3054,7 +2543,6 @@
                                                     std::vector<double>& multiplicity_by_mapping,
                                                     bool& funnel_depleted, LazyRNG& rng,
                                                     Funnel& funnel) const {
->>>>>>> 3277498e
 
     // Look for duplicate alignments by using this collection of node IDs and orientations
     std::unordered_set<std::pair<nid_t, bool>> used_nodes;
@@ -3223,272 +2711,6 @@
         // Score threshold is 0; this should never happen
         crash_unless(false);
     });
-<<<<<<< HEAD
-    
-    if (track_provenance) {
-        funnel.substage("mapq");
-    }
-
-    // Note that it is possible for the top base-level alignment score *not* to be the winning alignment!
-
-    if (show_work) {
-        #pragma omp critical (cerr)
-        {
-            cerr << log_name() << "Picked best alignment " << log_alignment(mappings[0]) << endl;
-            cerr << log_name() << "For scores:";
-            for (size_t i = 0; i < scores.size(); i++) {
-                cerr << " " << scores[i];
-                if (i + 1 < scores.size()) {
-                    cerr << ",";
-                }
-            }
-            cerr << endl;
-        }
-    }
-
-    vector<double> scaled_scores;
-    scaled_scores.reserve(scores.size());
-    for (auto& score : scores) {
-        double scaled_score = score;
-        if (mapq_score_window > 0) {
-            // Rescale to the size of the score window
-            scaled_score = scaled_score * mapq_score_window / aln.sequence().size();
-        }
-        // Rescale by a constant factor
-        scaled_score *= mapq_score_scale;
-        scaled_scores.push_back(scaled_score);
-    }
-
-    if (show_work) {
-        #pragma omp critical (cerr)
-        {
-            cerr << log_name() << "Scaled scores:";
-            for (size_t i = 0; i < scaled_scores.size(); i++) {
-                cerr << " " << scaled_scores[i];
-                if (i + 1 < scaled_scores.size()) {
-                    cerr << ",";
-                }
-            }
-            cerr << endl;
-        }
-    }
-
-    crash_unless(!mappings.empty());
-    // Compute MAPQ if not unmapped. Otherwise use 0 instead of the 50% this would give us.
-    // Use exact mapping quality.
-    // Because the winning alignment won't necessarily *always* have the
-    // maximum score, we need to use compute_first_mapping_quality and not
-    // compute_max_mapping_quality.
-    double mapq = (mappings.front().path().mapping_size() == 0) ? 0 : 
-        get_regular_aligner()->compute_first_mapping_quality(scaled_scores, false, &multiplicity_by_alignment) ;
-
-#ifdef debug_write_minimizers
-#pragma omp critical
-    {
-        std::ofstream out;
-        out.open("minimizers.tsv", std::ios::app);
-        out << aln.name() << "\t" << mapq << "\t" << aln.sequence().size();
-        for (size_t i = 0 ; i < minimizers.size() ; i++) {
-            out << "\t";
-            out << minimizer_kept[i]
-                << "," << passed_downsampling[minimizer_score_order[i]]
-                << "," << minimizers[i].hits 
-                << "," << minimizers[i].score
-                << "," << minimizers[i].forward_offset()
-                << "," << minimizers[i].length;
-        }
-        out << endl;
-        out.close(); 
-    }
-#endif
-    
-#ifdef print_minimizer_table
-    double uncapped_mapq = mapq;
-#endif
-
-    set_annotation(mappings.front(), "mapq_uncapped", mapq);
-
-    if (use_explored_cap) {
-
-        if (show_work) {
-            #pragma omp critical (cerr)
-            {
-                cerr << log_name() << "uncapped MAPQ is " << mapq << endl;
-            }
-        }
-    
-        // TODO: give SmallBitset iterators so we can use it instead of an index vector.
-        vector<size_t> explored_minimizers;
-        for (size_t i = 0; i < minimizers.size(); i++) {
-            if (minimizer_explored.contains(i)) {
-                explored_minimizers.push_back(i);
-            }
-        }
-        // Compute caps on MAPQ. TODO: avoid needing to pass as much stuff along.
-        double escape_bonus = mapq < std::numeric_limits<int32_t>::max() ? 1.0 : 2.0;
-        double mapq_explored_cap = escape_bonus * faster_cap(minimizers, explored_minimizers, aln.sequence(), aln.quality());
-
-        set_annotation(mappings.front(), "mapq_explored_cap", mapq_explored_cap);
-
-        // Apply the caps and transformations
-        mapq = round(min(mapq_explored_cap, mapq));
-
-        if (show_work) {
-            #pragma omp critical (cerr)
-            {
-                cerr << log_name() << "Explored cap is " << mapq_explored_cap << endl;
-            }
-        }
-    }
-
-
-    // Make sure to clamp 0-60.
-    mapq = max(mapq, 0.0);
-    mapq = min(mapq, 60.0);
-    // And save the MAPQ
-    mappings.front().set_mapping_quality(mapq);
-
-    if (show_work) {
-        #pragma omp critical (cerr)
-        {
-            cerr << log_name() << "MAPQ is " << mapq << endl;
-        }
-    }
-
-    // Remember the scores
-    set_compressed_annotation(mappings.front(),"secondary_scores", scores);
-
-    if (track_provenance) {
-        funnel.substage_stop();
-    }
-    
-    for (size_t i = 0; i < mappings.size(); i++) {
-        // For each output alignment in score order
-        auto& out = mappings[i];
-        
-        // Assign primary and secondary status
-        out.set_is_secondary(i > 0);
-    }
-
-    if (this->set_refpos) {
-        if (track_provenance) {
-            // Time how long setting reference positions takes
-            funnel.substage("refpos");
-        }
-
-        crash_unless(path_graph != nullptr);
-        for (auto& m : mappings) {
-            // Annotate the reads with the positions of the nodes they are actually on (fast)
-            vg::algorithms::annotate_with_node_path_positions(*path_graph, m, -1);
-        }
-    }
-    
-    // Stop this alignment
-    funnel.stop();
-
-    // Annotate with whatever's in the funnel
-    funnel.annotate_mapped_alignment(mappings[0], track_correctness);
-    
-    if (track_provenance) {
-        if (track_correctness) {
-            annotate_with_minimizer_statistics(mappings[0], minimizers, seeds, seeds.size(), fragments.size(), funnel);
-        }
-    }
-    
-    // Special fragment and chain statistics
-    set_compressed_annotation(mappings[0], "fragment_scores", fragment_scores);
-    if (track_correctness) {
-        set_annotation(mappings[0], "best_chain.correct", best_chain_correct);
-    }
-    set_annotation(mappings[0], "best_chain.coverage", best_chain_coverage);
-    set_annotation(mappings[0], "best_chain.longest_jump", (double) best_chain_longest_jump);
-    set_annotation(mappings[0], "best_chain.average_jump", best_chain_average_jump);
-    set_annotation(mappings[0], "best_chain.anchors", (double) best_chain_anchors);
-    set_annotation(mappings[0], "best_chain.anchor_length", (double) best_chain_anchor_length);
-
-    stats.add_annotations(mappings[0], "read");
-    
-#ifdef print_minimizer_table
-    cerr << aln.sequence() << "\t";
-    for (char c : aln.quality()) {
-        cerr << (char)(c+33);
-    }
-    cerr << "\t" << zip_code_forest.trees.size();
-    for (size_t i = 0 ; i < minimizers.size() ; i++) {
-        auto& minimizer = minimizers[i];
-        cerr << "\t"
-             << minimizer.value.key.decode(minimizer.length) << "\t"
-             << minimizer.forward_offset() << "\t"
-             << minimizer.agglomeration_start << "\t"
-             << minimizer.agglomeration_length << "\t"
-             << minimizer.hits << "\t"
-             << minimizer_kept_count[i];
-         if (minimizer_kept_count[i]>0) {
-             assert(minimizer.hits<=hard_hit_cap) ;
-         }
-    }
-    cerr << "\t" << uncapped_mapq << "\t" << mapq_explored_cap << "\t"  << mappings.front().mapping_quality() << "\t";
-    cerr << "\t";
-    for (auto& score : scores) {
-        cerr << score << ",";
-    }
-    if (track_correctness) {
-        cerr << "\t" << funnel.last_correct_stage() << endl;
-    } else {
-        cerr << "\t" << "?" << endl;
-    }
-#endif
-
-    if (track_provenance) {
-        if (show_work && aln.sequence().size() < LONG_LIMIT) {
-            // Dump the funnel info graph to standard error
-            #pragma omp critical (cerr)
-            {
-                funnel.to_dot(cerr);
-            }
-        }
-        
-        // Otherwise/also, if we are dumping explanations, dump it to a file
-        DotDumpExplainer<Funnel> explainer(true, funnel);
-=======
-}
-
-double MinimizerMapper::get_read_coverage(
-    const Alignment& aln,
-    const VectorView<std::vector<size_t>>& seed_sets,
-    const std::vector<Seed>& seeds,
-    const VectorView<Minimizer>& minimizers) const {
-    
-    std::vector<bool> covered(aln.sequence().size(), false);
-    
-    for (auto& list : seed_sets) {
-        // We will fill in the range it occupies in the read
-        std::pair<size_t, size_t> read_range {std::numeric_limits<size_t>::max(), 0};
-        
-        for (auto& seed_index : list) {
-            // Which means we look at the minimizer for each seed
-            auto& seed = seeds.at(seed_index);
-            crash_unless(seed.source < minimizers.size());
-            auto& minimizer = minimizers[seed.source];
-            
-            if (minimizer.forward_offset() < read_range.first) {
-                // Min all their starts to get the start
-                read_range.first = minimizer.forward_offset();
-            }
-            
-            if (minimizer.forward_offset() + minimizer.length > read_range.second) {
-                // Max all their past-ends to get the past-end
-                read_range.second = minimizer.forward_offset() + minimizer.length;
-            }
-        }
-        
-        // Then mark its coverage
-        set_coverage_flags(covered, read_range.first, read_range.second);
->>>>>>> 3277498e
-    }
-    
-    // And return the fraction covered.
-    return get_fraction_covered(covered);
 }
 
 double MinimizerMapper::get_read_coverage(
