--- conflicted
+++ resolved
@@ -6957,138 +6957,22 @@
     destroy_node(tail_node);
 }
 
-<<<<<<< HEAD
 void VG::prune_complex(int path_length, int edge_max, Node* head_node, Node* tail_node, bool preserve_paths) {
-    vector<set<NodeTraversal> > prev_maxed_nodes;
-    vector<set<NodeTraversal> > next_maxed_nodes;
-#pragma omp parallel
-    {
-#pragma omp single
-        {
-            int threads = omp_get_num_threads();
-            prev_maxed_nodes.resize(threads);
-            next_maxed_nodes.resize(threads);
-        }
-    }
-    auto prev_maxed = [this, &prev_maxed_nodes](NodeTraversal node) {
-        int tid = omp_get_thread_num();
-        prev_maxed_nodes[tid].insert(node);
-    };
-    auto next_maxed = [this, &next_maxed_nodes](NodeTraversal node) {
-        int tid = omp_get_thread_num();
-        next_maxed_nodes[tid].insert(node);
-    };
-    auto noop = [](list<NodeTraversal>::iterator node, list<NodeTraversal>& path) { };
-    // ignores the paths in the graph
-    for_each_kpath_parallel(path_length, false, edge_max, prev_maxed, next_maxed, noop);
-
-    // What edges will we destroy because we got into them with too much complexity?
-    set<Edge*> to_destroy;
 
     // Determine the edges that are on embedded paths and should not be destroyed.
-    set<Edge*> to_preserve;
+    std::unordered_set<edge_t> to_preserve;
     if (preserve_paths) {
-        to_preserve = get_path_edges();
-    }
-
-    set<NodeTraversal> prev;
-    for (auto& p : prev_maxed_nodes) {
-        for (auto node : p) {
-            prev.insert(node);
-        }
-    }
-    for (auto node : prev) {
-        // This node was prev-maxed, meaning we tried to go left into it and couldn't.
-        // We want to connect the end of the head node to everywhere we tried to come left from.
-
-        // We drop any links going into the other side of this node.
-
-        if(node.backward) {
-            // Going left into it means coming to its start. True flags on the
-            // edges mean connecting to the start of the other nodes.
-            for (auto& e : edges_start(node.node)) {
-                Edge* candidate = get_edge(NodeSide(e.first, e.second), NodeSide(node.node->id(), false));
-                if (to_preserve.find(candidate) == to_preserve.end()) {
-                    create_edge(e.first, head_node->id(), e.second, true);
-                    to_destroy.insert(candidate);
-                }
-            }
-        } else {
-            // Going left into it means coming to its end. True flags on the
-            // edges mean connecting to the ends of the other nodes.
-            for (auto& e : edges_end(node.node)) {
-                Edge* candidate = get_edge(NodeSide(e.first, e.second), NodeSide(node.node->id(), true));
-                if (to_preserve.find(candidate) == to_preserve.end()) {
-                    create_edge(head_node->id(), e.first, false, e.second);
-                    to_destroy.insert(candidate);
-                }
-            }
-        }
-    }
-
-    set<NodeTraversal> next;
-    for (auto& n : next_maxed_nodes) {
-        for (auto node : n) {
-            next.insert(node);
-        }
-    }
-    for (auto node : next) {
-        // This node was next-maxed, meaning we tried to go right into it and couldn't.
-        // We want to connect the start of the tail node to everywhere we tried to come right from.
-
-        // We drop any links going into the other side of this node.
-
-        if(node.backward) {
-            // Going right into it means coming to its end. True flags on the
-            // edges mean connecting to the end of the other nodes.
-            for (auto& e : edges_end(node.node)) {
-                Edge* candidate = get_edge(NodeSide(node.node->id(), true), NodeSide(e.first, e.second));
-                if (to_preserve.find(candidate) == to_preserve.end()) {
-                    create_edge(tail_node->id(), e.first, false, e.second);
-                    to_destroy.insert(candidate);
-                }
-            }
-        } else {
-            // Going right into it means coming to its start. True flags on the
-            // edges mean connecting to the starts of the other nodes.
-            for (auto& e : edges_start(node.node)) {
-                Edge* candidate = get_edge(NodeSide(node.node->id(), false), NodeSide(e.first, e.second));
-                if (to_preserve.find(candidate) == to_preserve.end()) {
-                    create_edge(e.first, head_node->id(), e.second, true);
-                    to_destroy.insert(candidate);
-                }
-            }
-        }
-    }
-
-    for (Edge* e : to_destroy) {
-        destroy_edge(e);
-    }
-    /*
-    for(Node* n : to_destroy) {
-        // Destroy all the nodes we wanted to destroy.
-        if(n == head_node || n == tail_node) {
-            // Keep these around
-            continue;
-        }
-
-        // First delete any paths that touch it.
-        // TODO: split the paths in two at this node somehow
-        set<string> paths_to_remove;
-        for(auto path_and_mapping : paths.get_node_mapping(n)) {
-            paths_to_remove.insert(path_and_mapping.first);
-        }
-        paths.remove_paths(paths_to_remove);
-
-        // Actually destroy the node
-        destroy_node(n);
-=======
-void VG::prune_complex(int path_length, int edge_max, Node* head_node, Node* tail_node) {
+        std::set<Edge*> path_edges = get_path_edges();
+        for (Edge* edge : path_edges) {
+            to_preserve.insert(edge_handle(get_handle(edge->from(), edge->from_start()), get_handle(edge->to(), edge->to_end())));
+        }
+    }
 
     vector<edge_t> to_destroy = find_edges_to_prune(*this, path_length, edge_max);
     for (auto& e : to_destroy) {
-        destroy_edge(e.first, e.second);
->>>>>>> f9898da7
+        if (to_preserve.find(e) == to_preserve.end()) {
+            destroy_edge(e.first, e.second);
+        }
     }
 
     for (auto* n : head_nodes()) {
