--- conflicted
+++ resolved
@@ -874,20 +874,15 @@
                             exit(1);
                         }
                         
-                        gam_index->find(cursor, region_id_ranges, vg::io::emit_to<Alignment>(out_gam_file), fully_contained);
+                        auto emit = vg::io::emit_to<Alignment>(out_gam_file);
+                    
+                        auto handle_read = [&](const Alignment& aln) {
+                            check_read(aln, graph);
+                            emit(aln);
+                        };
+                        
+                        gam_index->find(cursor, region_id_ranges, handle_read, fully_contained);
                     }
-<<<<<<< HEAD
-=======
-                    
-                    auto emit = vg::io::emit_to<Alignment>(out_gam_file);
-                    
-                    auto handle_read = [&](const Alignment& aln) {
-                        check_read(aln, graph);
-                        emit(aln);
-                    };
-                    
-                    gam_index->find(cursor, region_id_ranges, handle_read, fully_contained);
->>>>>>> c3cbdbfa
                 }
             } else {
 #pragma omp critical (node_to_component)
