--- conflicted
+++ resolved
@@ -247,11 +247,7 @@
         };
 
         int option_index = 0;
-<<<<<<< HEAD
-        c = getopt_long (argc, argv, "b:t:px:F:v:e:TM:G:H:PoB:u:n:R:r:I:E:g:i:f:k:X:Z:Vld:maANDCc:s:j:w:h",
-=======
-        c = getopt_long (argc, argv, "b:t:px:F:v:We:TM:G:H:PoB:u:n:R:r:I:E:g:i:f:k:X:Z:Vld:maANDCc:s:j:h",
->>>>>>> fd328f5c
+        c = getopt_long (argc, argv, "b:t:px:F:v:We:TM:G:H:PoB:u:n:R:r:I:E:g:i:f:k:X:Z:Vld:maANDCs:j:h",
                 long_options, &option_index);
 
         // Detect the end of the options.
