--- conflicted
+++ resolved
@@ -549,88 +549,64 @@
             } else if (!xg_name.empty()) {
                 // Get the kmers from an XG or other single graph
                 
-<<<<<<< HEAD
-                get_input_file(xg_name, [&](istream& xg_stream) {
-                    // Load the graph
-                    auto single_graph = vg::io::VPKG::load_one<HandleGraph>(xg_stream);
+                // Load the graph
+                auto single_graph = vg::io::VPKG::load_one<HandleGraph>(xg_name);
+                
+                auto make_kmers_for_component = [&](const HandleGraph* g) {
+                    // Make an overlay on it to add source and sink nodes
+                    // TODO: Don't use this directly; unify this code with VGset's code.
+                    SourceSinkOverlay overlay(g, kmer_size);
                     
-                    auto make_kmers_for_component = [&](const HandleGraph* g) {
-                        // Make an overlay on it to add source and sink nodes
-                        // TODO: Don't use this directly; unify this code with VGset's code.
-                        SourceSinkOverlay overlay(g, kmer_size);
+                    // Get the size limit
+                    size_t kmer_bytes = params.getLimitBytes();
+                    
+                    // Write the kmer temp file
+                    dbg_names.push_back(write_gcsa_kmers_to_tmpfile(overlay, kmer_size, kmer_bytes,
+                        overlay.get_id(overlay.get_source_handle()),
+                        overlay.get_id(overlay.get_sink_handle())));
                         
-                        // Get the size limit
-                        size_t kmer_bytes = params.getLimitBytes();
+                    // Feed back into the size limit
+                    params.reduceLimit(kmer_bytes);
+                    delete_kmer_files = true;
+                };
+                
+                if (show_progress) {
+                    cerr << "Finding connected components..." << endl;
+                }
+                
+                // Get all the components in the graph, which we can process separately to save memory.
+                std::vector<std::unordered_set<nid_t>> components = handlealgs::weakly_connected_components(single_graph.get());
+                
+                if (components.size() == 1) {
+                    // Only one component
+                    if (show_progress) {
+                        cerr << "Processing single component graph..." << endl;
+                    }
+                    make_kmers_for_component(single_graph.get());
+                } else {
+                    for (size_t i = 0; i < components.size(); i++) {
+                        // Run separately on each component.
+                        // Don't run in parallel or size limit tracking won't work.
+                
+                        if (show_progress) {
+                            cerr << "Selecting component " << i << "/" << components.size() << "..." << endl;
+                        }
                         
-                        // Write the kmer temp file
-                        dbg_names.push_back(write_gcsa_kmers_to_tmpfile(overlay, kmer_size, kmer_bytes,
-                            overlay.get_id(overlay.get_source_handle()),
-                            overlay.get_id(overlay.get_sink_handle())));
-                            
-                        // Feed back into the size limit
-                        params.reduceLimit(kmer_bytes);
-                        delete_kmer_files = true;
-                    };
-                    
-                    if (show_progress) {
-                        cerr << "Finding connected components..." << endl;
+                        bdsg::PackedSubgraphOverlay component_graph(single_graph.get());
+                        for (auto& id : components[i]) {
+                            // Add each node to the subgraph.
+                            // TODO: use a handle-returning component
+                            // finder so we don't need to get_handle here.
+                            component_graph.add_node(single_graph->get_handle(id, false));
+                        }
+                        
+                        if (show_progress) {
+                            cerr << "Processing component " << i << "/" << components.size() << "..." << endl;
+                        }
+                        
+                        make_kmers_for_component(&component_graph);
                     }
-                    
-                    // Get all the components in the graph, which we can process separately to save memory.
-                    std::vector<std::unordered_set<nid_t>> components = handlealgs::weakly_connected_components(single_graph.get());
-                    
-                    if (components.size() == 1) {
-                        // Only one component
-                        if (show_progress) {
-                            cerr << "Processing single component graph..." << endl;
-                        }
-                        make_kmers_for_component(single_graph.get());
-                    } else {
-                        for (size_t i = 0; i < components.size(); i++) {
-                            // Run separately on each component.
-                            // Don't run in parallel or size limit tracking won't work.
-                    
-                            if (show_progress) {
-                                cerr << "Selecting component " << i << "/" << components.size() << "..." << endl;
-                            }
-                            
-                            bdsg::PackedSubgraphOverlay component_graph(single_graph.get());
-                            for (auto& id : components[i]) {
-                                // Add each node to the subgraph.
-                                // TODO: use a handle-returning component
-                                // finder so we don't need to get_handle here.
-                                component_graph.add_node(single_graph->get_handle(id, false));
-                            }
-                            
-                            if (show_progress) {
-                                cerr << "Processing component " << i << "/" << components.size() << "..." << endl;
-                            }
-                            
-                            make_kmers_for_component(&component_graph);
-                        }
-                    }
-                });
-=======
-              // Load the XG
-              auto xg = vg::io::VPKG::load_one<xg::XG>(xg_name);
-                
-              // Make an overlay on it to add source and sink nodes
-              // TODO: Don't use this directly; unify this code with VGset's code.
-              SourceSinkOverlay overlay(xg.get(), kmer_size);
-                    
-              // Get the size limit
-              size_t kmer_bytes = params.getLimitBytes();
-                    
-              // Write just the one kmer temp file
-              dbg_names.push_back(write_gcsa_kmers_to_tmpfile(overlay, kmer_size, kmer_bytes,
-                                                              overlay.get_id(overlay.get_source_handle()),
-                                                              overlay.get_id(overlay.get_sink_handle())));
-                        
-              // Feed back into the size limit
-              params.reduceLimit(kmer_bytes);
-              delete_kmer_files = true;
-                
->>>>>>> c55772a7
+                }
             } else {
                 cerr << "error: [vg index] cannot generate GCSA index without either a vg or an xg" << endl;
                 exit(1);
