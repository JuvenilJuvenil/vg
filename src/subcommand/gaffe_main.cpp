--- conflicted
+++ resolved
@@ -158,11 +158,7 @@
         };
 
         int option_index = 0;
-<<<<<<< HEAD
-        c = getopt_long (argc, argv, "hx:H:m:s:d:pG:f:M:N:R:nc:C:F:e:a:OT:lXt:",
-=======
-        c = getopt_long (argc, argv, "hx:H:m:s:d:pG:f:M:N:R:nc:C:F:e:a:s:u:v:w:OXt:",
->>>>>>> 60f59e83
+        c = getopt_long (argc, argv, "hx:H:m:s:d:pG:f:M:N:R:nc:C:F:e:a:s:u:v:w:OT:lXt:",
                          long_options, &option_index);
 
 
