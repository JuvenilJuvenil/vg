// surject_main.cpp: define the "vg surject" subcommand, which forces alignments into linear space

#include <omp.h>
#include <unistd.h>
#include <getopt.h>

#include <string>
#include <vector>
#include <set>

#include "subcommand.hpp"

#include <bdsg/hash_graph.hpp>
#include <bdsg/overlays/path_position_overlays.hpp>
#include <bdsg/overlays/overlay_helper.hpp>

#include "../vg.hpp"
#include "../xg.hpp"
#include <vg/io/stream.hpp>
#include <vg/io/vpkg.hpp>
#include "../utility.hpp"
#include "../surjector.hpp"
#include "../hts_alignment_emitter.hpp"
#include "../multipath_alignment_emitter.hpp"
#include "../crash.hpp"
#include "../watchdog.hpp"


using namespace std;
using namespace vg;
using namespace vg::subcommand;

void help_surject(char** argv) {
    cerr << "usage: " << argv[0] << " surject [options] <aln.gam> >[proj.cram]" << endl
         << "Transforms alignments to be relative to particular paths." << endl
         << endl
         << "options:" << endl
         << "  -x, --xg-name FILE       use this graph or xg index (required)" << endl
         << "  -t, --threads N          number of threads to use" << endl
         << "  -p, --into-path NAME     surject into this path or its subpaths (many allowed, default: reference, then non-alt generic)" << endl
         << "  -F, --into-paths FILE    surject into path names listed in HTSlib sequence dictionary or path list FILE" << endl
         << "  -i, --interleaved        GAM is interleaved paired-ended, so when outputting HTS formats, pair reads" << endl
         << "  -M, --multimap           include secondary alignments to all overlapping paths instead of just primary" << endl
         << "  -G, --gaf-input          input file is GAF instead of GAM" << endl
         << "  -m, --gamp-input         input file is GAMP instead of GAM" << endl
         << "  -c, --cram-output        write CRAM to stdout" << endl
         << "  -b, --bam-output         write BAM to stdout" << endl
         << "  -s, --sam-output         write SAM to stdout" << endl
         << "  -l, --subpath-local      let the multipath mapping surjection produce local (rather than global) alignments" << endl
<<<<<<< HEAD
         << "  -T, --max-tail-len N     do not align read tails longer than N" << endl
         << "  -g, --max-graph-scale X  make reads unmapped if alignment target subgraph size exceeds read length by a factor of X (default: " << Surjector::DEFAULT_SUBGRAPH_LIMIT << " or " << Surjector::SPLICED_DEFAULT_SUBGRAPH_LIMIT << " with -S)"<< endl
=======
         << "  -T, --max-tail-len N     only align up to N bases of read tails (default: 10000)" << endl
>>>>>>> dfac8686
         << "  -P, --prune-low-cplx     prune short and low complexity anchors during realignment" << endl
         << "  -a, --max-anchors N      use no more than N anchors per target path (default: 200)" << endl
         << "  -S, --spliced            interpret long deletions against paths as spliced alignments" << endl
         << "  -A, --qual-adj           adjust scoring for base qualities, if they are available" << endl
         << "  -N, --sample NAME        set this sample name for all reads" << endl
         << "  -R, --read-group NAME    set this read group for all reads" << endl
         << "  -f, --max-frag-len N     reads with fragment lengths greater than N will not be marked properly paired in SAM/BAM/CRAM" << endl
         << "  -L, --list-all-paths     annotate SAM records with a list of all attempted re-alignments to paths in SS tag" << endl
         << "  -C, --compression N      level for compression [0-9]" << endl
         << "  -V, --no-validate        skip checking whether alignments plausibly are against the provided graph" << endl
         << "  -w, --watchdog-timeout N warn when reads take more than the given number of seconds to surject" << endl;
}

/// If the given alignment doesn't make sense against the given graph (i.e.
/// doesn't agree with the nodes in the graph), print a message and stop the
/// program. Is thread-safe.
static void ensure_alignment_is_for_graph(const Alignment& aln, const HandleGraph& graph) {
    AlignmentValidity validity = alignment_is_valid(aln, &graph);
    if (!validity) {
        #pragma omp critical (cerr)
        {
            std::cerr << "error:[vg surject] Alignment " << aln.name() << " cannot be interpreted against this graph: " << validity.message << std::endl;
            std::cerr << "Make sure that you are using the same graph that the reads were mapped to!" << std::endl;
        }
        exit(1);
    }
}

int main_surject(int argc, char** argv) {
    
    if (argc == 2) {
        help_surject(argv);
        return 1;
    }
    
    string xg_name;
    vector<string> path_names;
    string path_file;
    string output_format = "GAM";
    string input_format = "GAM";
    bool spliced = false;
    bool interleaved = false;
    string sample_name;
    string read_group;
    int32_t max_frag_len = 0;
    int compress_level = 9;
    int min_splice_length = 20;
    size_t watchdog_timeout = 10;
    bool subpath_global = true; // force full length alignments in mpmap resolution
<<<<<<< HEAD
    size_t max_tail_len = std::numeric_limits<size_t>::max();
    // THis needs to be nullable so that we can use the default for spliced if doing spliced mode.
    std::unique_ptr<double> max_graph_scale;
=======
    size_t max_tail_len = 10000;
>>>>>>> dfac8686
    bool qual_adj = false;
    bool prune_anchors = false;
    size_t max_anchors = 200;
    bool annotate_with_all_path_scores = false;
    bool multimap = false;
    bool validate = true;

    int c;
    optind = 2; // force optind past command positional argument
    while (true) {
        static struct option long_options[] =
        {
            {"help", no_argument, 0, 'h'},
            {"xg-name", required_argument, 0, 'x'},
            {"threads", required_argument, 0, 't'},
            {"into-path", required_argument, 0, 'p'},
            {"into-paths", required_argument, 0, 'F'},
            {"ref-paths", required_argument, 0, 'F'}, // Now an alias for --into-paths
            {"subpath-local", no_argument, 0, 'l'},
            {"max-tail-len", required_argument, 0, 'T'},
            {"max-graph-scale", required_argument, 0, 'g'},
            {"interleaved", no_argument, 0, 'i'},
            {"multimap", no_argument, 0, 'M'},
            {"gaf-input", no_argument, 0, 'G'},
            {"gamp-input", no_argument, 0, 'm'},
            {"cram-output", no_argument, 0, 'c'},
            {"bam-output", no_argument, 0, 'b'},
            {"sam-output", no_argument, 0, 's'},
            {"spliced", no_argument, 0, 'S'},
            {"prune-low-cplx", no_argument, 0, 'P'},
            {"max-anchors", required_argument, 0, 'a'},
            {"qual-adj", no_argument, 0, 'A'},
            {"sample", required_argument, 0, 'N'},
            {"read-group", required_argument, 0, 'R'},
            {"max-frag-len", required_argument, 0, 'f'},
            {"list-all-paths", no_argument, 0, 'L'},
            {"compress", required_argument, 0, 'C'},
            {"no-validate", required_argument, 0, 'V'},
            {"watchdog-timeout", required_argument, 0, 'w'},
            {0, 0, 0, 0}
        };

        int option_index = 0;
        c = getopt_long (argc, argv, "hx:p:F:lT:g:iGmcbsN:R:f:C:t:SPa:ALMVw:",
                long_options, &option_index);

        // Detect the end of the options.
        if (c == -1)
            break;

        switch (c)
        {

        case 'x':
            xg_name = optarg;
            break;

        case 'p':
            path_names.push_back(optarg);
            break;

        case 'F':
            path_file = optarg;
            break;
        
        case 'l':
            subpath_global = false;
            break;

        case 'T':
            max_tail_len = parse<size_t>(optarg);
            break;

        case 'g':
            max_graph_scale.reset(new double(parse<double>(optarg)));
            break;

        case 'i':
            interleaved = true;
            break;
                
        case 'M':
            multimap = true;
            break;

        case 'G':
            input_format = "GAF";
            break;
                
        case 'm':
            input_format = "GAMP";
            break;
            
        case 'c':
            output_format = "CRAM";
            break;

        case 'b':
            output_format = "BAM";
            break;

        case 's':
            compress_level = -1;
            output_format = "SAM";
            break;
                
        case 'S':
            spliced = true;
            break;
                
        case 'P':
            prune_anchors = true;
            break;
            
        case 'a':
            max_anchors = parse<size_t>(optarg);
            break;
            
        case 'A':
            qual_adj = true;
            break;

        case 'N':
            sample_name = optarg;
            break;
            
        case 'R':
            read_group = optarg;
            break;
            
        case 'f':
            max_frag_len = parse<int32_t>(optarg);
            break;

        case 'C':
            compress_level = parse<int>(optarg);
            break;
            
        case 'V':
            validate = false;
            break;
            
        case 'w':
            watchdog_timeout = parse<size_t>(optarg);
            break;
            
        case 't':
            omp_set_num_threads(parse<int>(optarg));
            break;
                
        case 'L':
            annotate_with_all_path_scores = true;
            break;

        case 'h':
        case '?':
            help_surject(argv);
            exit(1);
            break;

        default:
            abort ();
        }
    }

    // Create a preprocessor to apply read group and sample name overrides in place
    auto set_metadata = [&](Alignment& update) {
        if (!sample_name.empty()) {
            update.set_sample_name(sample_name);
        }
        if (!read_group.empty()) {
            update.set_read_group(read_group);
        }
    };

    string file_name = get_input_file_name(optind, argc, argv);
    
    PathPositionHandleGraph* xgidx = nullptr;
    unique_ptr<PathHandleGraph> path_handle_graph;
    // If we add an overlay for path position queries, use one optimized for
    // use with reference paths.
    bdsg::ReferencePathOverlayHelper overlay_helper;
    if (!xg_name.empty()) {
        path_handle_graph = vg::io::VPKG::load_one<PathHandleGraph>(xg_name);
        xgidx = overlay_helper.apply(path_handle_graph.get());
    } else {
        // We need an XG index for the rest of the algorithm
        cerr << "error[vg surject] XG index (-x) is required for surjection" << endl;
        exit(1);
    }
    
    // Get the paths to surject into and their length information, either from
    // the given file, or from the provided list, or from sniffing the graph.
    vector<tuple<path_handle_t, size_t, size_t>> sequence_dictionary = get_sequence_dictionary(path_file, path_names, *xgidx);
    // Clear out path_names so we don't accidentally use it
    path_names.clear();

    // Convert to a set for membership testing 
    unordered_set<path_handle_t> paths;
    paths.reserve(sequence_dictionary.size());
    for (auto& entry : sequence_dictionary) {
        paths.insert(get<0>(entry));
    }
    
    // Make a single thread-safe Surjector.
    Surjector surjector(xgidx);
    surjector.adjust_alignments_for_base_quality = qual_adj;
    surjector.prune_suspicious_anchors = prune_anchors;
    surjector.max_anchors = max_anchors;
    if (spliced) {
        surjector.min_splice_length = min_splice_length;
        // we have to bump this up to be sure to align most splice junctions
        surjector.max_subgraph_bases_per_read_base = Surjector::SPLICED_DEFAULT_SUBGRAPH_LIMIT;
    }
    else {
        surjector.min_splice_length = numeric_limits<int64_t>::max();
    }
    surjector.max_tail_length = max_tail_len;
    surjector.annotate_with_all_path_scores = annotate_with_all_path_scores;
    if (max_graph_scale) {
        // We have an override
        surjector.max_subgraph_bases_per_read_base = *max_graph_scale;
    }

    // Count our threads
    int thread_count = vg::get_thread_count();
    
    // Prepare the watchdog
    unique_ptr<Watchdog> watchdog(new Watchdog(thread_count, chrono::seconds(watchdog_timeout)));
    
    if (input_format == "GAM" || input_format == "GAF") {
        
        // Give helpful warning if someone tries to surject an un-surjectable GAF
        auto check_gaf_aln = [&](const Alignment& src) {
            if (src.has_path() && src.sequence().empty()) {
#pragma omp critical
                {
                    cerr << "error:[surject] Read " << src.name() << " is aligned but does not have a sequence and therefore cannot be surjected. Was it derived from a GAF without a base-level alignment? Or a GAF with a CIGAR string in the 'cg' tag (which does not provide enough information to reconstruct the sequence)?" << endl;
                    exit(1);
                }
            }
        };
        
        // Set up output to an emitter that will handle serialization.
        // It should process output raw, without any surjection, and it should
        // respect our parameter for whether to think with splicing.
        unique_ptr<AlignmentEmitter> alignment_emitter = get_alignment_emitter("-", 
            output_format, sequence_dictionary, thread_count, xgidx,
            ALIGNMENT_EMITTER_FLAG_HTS_RAW | (spliced * ALIGNMENT_EMITTER_FLAG_HTS_SPLICED));

        if (interleaved) {
            // GAM input is paired, and for HTS output reads need to know their pair partners' mapping locations.
            // TODO: We don't preserve order relationships (like primary/secondary) beyond the interleaving.
            function<void(Alignment&, Alignment&)> lambda = [&](Alignment& src1, Alignment& src2) {
                try {
                    set_crash_context(src1.name() + ", " + src2.name());
                    size_t thread_num = omp_get_thread_num();
                    if (watchdog) {
                        watchdog->check_in(thread_num, src1.name() + ", " + src2.name());
                    }
                    // Make sure that the alignments are actually paired with each other
                    // (proper fragment_prev/fragment_next). We want to catch people giving us
                    // un-interleaved GAMs as interleaved.
                    // TODO: Integrate into for_each_interleaved_pair_parallel when running on Alignments.
                    if (src1.has_fragment_next()) {
                        // Alignment 1 comes first in fragment
                        if (src1.fragment_next().name() != src2.name() ||
                            !src2.has_fragment_prev() ||
                            src2.fragment_prev().name() != src1.name()) {
                            
#pragma omp critical (cerr)
                            cerr << "[vg surject] error: alignments " << src1.name()
                            << " and " << src2.name() << " are adjacent but not paired" << endl;
                            
                            exit(1);
                            
                        }
                    } else if (src2.has_fragment_next()) {
                        // Alignment 2 comes first in fragment
                        if (src2.fragment_next().name() != src1.name() ||
                            !src1.has_fragment_prev() ||
                            src1.fragment_prev().name() != src2.name()) {
                            
#pragma omp critical (cerr)
                            cerr << "[vg surject] error: alignments " << src1.name()
                            << " and " << src2.name() << " are adjacent but not paired" << endl;
                            
                            exit(1);
                            
                        }
                    } else {
                        // Alignments aren't paired up at all
#pragma omp critical (cerr)
                        cerr << "[vg surject] error: alignments " << src1.name()
                        << " and " << src2.name() << " are adjacent but not paired" << endl;
                        
                        exit(1);
                    }
                    
                    if (validate) {
                        ensure_alignment_is_for_graph(src1, *xgidx);
                        ensure_alignment_is_for_graph(src2, *xgidx);
                    }
                    
                    // Preprocess read to set metadata before surjection
                    set_metadata(src1);
                    set_metadata(src2);
                    
                    // Surject and emit.
                    if (multimap) {
                        
                        auto surjected1 = surjector.multi_surject(src1, paths, subpath_global, spliced);
                        auto surjected2 = surjector.multi_surject(src2, paths, subpath_global, spliced);
                        
                        // we have to pair these up manually
                        unordered_map<pair<string, bool>, size_t> strand_idx1, strand_idx2;
                        for (size_t i = 0; i < surjected1.size(); ++i) {
                            const auto& pos = surjected1[i].refpos(0);
                            strand_idx1[make_pair(pos.name(), pos.is_reverse())] = i;
                        }
                        for (size_t i = 0; i < surjected2.size(); ++i) {
                            const auto& pos = surjected2[i].refpos(0);
                            strand_idx2[make_pair(pos.name(), pos.is_reverse())] = i;
                        }
                        
                        for (size_t i = 0; i < surjected1.size(); ++i) {
                            const auto& pos = surjected1[i].refpos(0);
                            auto it = strand_idx2.find(make_pair(pos.name(), !pos.is_reverse()));
                            if (it != strand_idx2.end()) {
                                // the alignments are paired on this strand
                                alignment_emitter->emit_pair(move(surjected1[i]), move(surjected2[it->second]), max_frag_len);
                            }
                            else {
                                // this strand's surjection is unpaired
                                alignment_emitter->emit_single(move(surjected1[i]));
                            }
                        }
                        for (size_t i = 0; i < surjected2.size(); ++i) {
                            const auto& pos = surjected2[i].refpos(0);
                            if (!strand_idx1.count(make_pair(pos.name(), !pos.is_reverse()))) {
                                // this strand's surjection is unpaired
                                alignment_emitter->emit_single(move(surjected2[i]));
                            }
                        }
                    }
                    else {
                        // FIXME: these aren't forced to be on the same path, which could be fucky
                        alignment_emitter->emit_pair(surjector.surject(src1, paths, subpath_global, spliced),
                                                     surjector.surject(src2, paths, subpath_global, spliced),
                                                     max_frag_len);
                    }
                    if (watchdog) {
                        watchdog->check_out(thread_num);
                    }
                    clear_crash_context();
                } catch (const std::exception& ex) {
                    report_exception(ex);
                }
            };
            if (input_format == "GAM") {
                get_input_file(file_name, [&](istream& in) {
                    vg::io::for_each_interleaved_pair_parallel<Alignment>(in, lambda);
                });
            } else {
                auto gaf_checking_lambda = [&](Alignment& src1, Alignment& src2) {
                    check_gaf_aln(src1);
                    check_gaf_aln(src2);
                    return lambda(src1, src2);
                };
                vg::io::gaf_paired_interleaved_for_each_parallel(*xgidx, file_name, gaf_checking_lambda);
            }
        } else {
            // We can just surject each Alignment by itself.
            // TODO: We don't preserve order relationships (like primary/secondary).
            function<void(Alignment&)> lambda = [&](Alignment& src) {
                try {
                    set_crash_context(src.name());
                    size_t thread_num = omp_get_thread_num();
                    if (watchdog) {
                        watchdog->check_in(thread_num, src.name());
                    }
                    if (validate) {
                        ensure_alignment_is_for_graph(src, *xgidx);
                    }
                    
                    // Preprocess read to set metadata before surjection
                    set_metadata(src);
                    
                    // Surject and emit the single read.
                    if (multimap) {
                        alignment_emitter->emit_singles(surjector.multi_surject(src, paths, subpath_global, spliced));
                    }
                    else {
                        alignment_emitter->emit_single(surjector.surject(src, paths, subpath_global, spliced));
                    }
                    if (watchdog) {
                        watchdog->check_out(thread_num);
                    }
                    clear_crash_context();
                } catch (const std::exception& ex) {
                    report_exception(ex);
                }
            };
            if (input_format == "GAM") {
                get_input_file(file_name, [&](istream& in) {
                    vg::io::for_each_parallel<Alignment>(in,lambda);
                });
            } else {
                auto gaf_checking_lambda = [&](Alignment& src) {
                    check_gaf_aln(src);
                    return lambda(src);
                };
                vg::io::gaf_unpaired_for_each_parallel(*xgidx, file_name, gaf_checking_lambda);
            }
        }
    } else if (input_format == "GAMP") {
        // Working on multipath alignments. We need to set the emitter up ourselves.
        auto path_order_and_length = extract_path_metadata(sequence_dictionary, *xgidx).first;
        MultipathAlignmentEmitter mp_alignment_emitter("-", thread_count, output_format, xgidx, &path_order_and_length);
        mp_alignment_emitter.set_read_group(read_group);
        mp_alignment_emitter.set_sample_name(sample_name);
        mp_alignment_emitter.set_min_splice_length(spliced ? min_splice_length : numeric_limits<int64_t>::max());
        
        // TODO: largely repetitive with GAM
        get_input_file(file_name, [&](istream& in) {
            if (interleaved) {
                
                // GAMP input is paired, and for HTS output reads need to know their pair partners' mapping locations.
                // TODO: We don't preserve order relationships (like primary/secondary) beyond the interleaving.
                vg::io::for_each_interleaved_pair_parallel<MultipathAlignment>(in, [&](MultipathAlignment& src1, MultipathAlignment& src2) {
                    try {
                        set_crash_context(src1.name() + ", " + src2.name());
                        size_t thread_num = omp_get_thread_num();
                        if (watchdog) {
                            watchdog->check_in(thread_num, src1.name() + ", " + src2.name());
                        }
                    
                        // Make sure that the alignments are actually paired with each other
                        // (proper fragment_prev/fragment_next). We want to catch people giving us
                        // un-interleaved GAMs as interleaved.
                        // TODO: Integrate into for_each_interleaved_pair_parallel when running on Alignments.
                        if (src1.paired_read_name() != src2.name() || src2.paired_read_name() != src1.name()) {
                            
#pragma omp critical (cerr)
                            cerr << "[vg surject] error: alignments " << src1.name()
                            << " and " << src2.name() << " are adjacent but not paired" << endl;
                            
                            exit(1);
                            
                        }
                        else if (src1.paired_read_name().empty() || src2.paired_read_name().empty()) {
                            // Alignments aren't paired up at all
#pragma omp critical (cerr)
                            cerr << "[vg surject] error: alignments " << src1.name()
                            << " and " << src2.name() << " are adjacent but not paired" << endl;
                            
                            exit(1);
                        }
                        
                        // convert out of protobuf
                        multipath_alignment_t mp_src1, mp_src2;
                        from_proto_multipath_alignment(src1, mp_src1);
                        from_proto_multipath_alignment(src2, mp_src2);
                        
                        
                        vector<pair<tuple<string, bool, int64_t>, tuple<string, bool, int64_t>>> positions;
                        vector<pair<multipath_alignment_t, multipath_alignment_t>> surjected;
                        
                        vector<tuple<string, bool, int64_t>> positions_unpaired1, positions_unpaired2;
                        vector<multipath_alignment_t> surjected_unpaired1, surjected_unpaired2;
                        
                        // surject and record path positions
                        if (multimap) {
                            
                            // TODO: highly repetitive with the version above for Alignments
                            
                            vector<tuple<string, int64_t, bool>> positions1, positions2;
                            auto surjected1 = surjector.multi_surject(mp_src1, paths, positions1, subpath_global, spliced);
                            auto surjected2 = surjector.multi_surject(mp_src2, paths, positions2, subpath_global, spliced);
                            
                            // we have to pair these up manually
                            unordered_map<pair<string, bool>, size_t> strand_idx1, strand_idx2;
                            for (size_t i = 0; i < surjected1.size(); ++i) {
                                strand_idx1[make_pair(get<0>(positions1[i]), get<2>(positions1[i]))] = i;
                            }
                            for (size_t i = 0; i < surjected2.size(); ++i) {
                                strand_idx2[make_pair(get<0>(positions2[i]), get<2>(positions2[i]))] = i;
                            }
                                                    
                            for (size_t i = 0; i < surjected1.size(); ++i) {
                                auto it = strand_idx2.find(make_pair(get<0>(positions1[i]), !get<2>(positions1[i])));
                                if (it != strand_idx2.end()) {
                                    // the alignments are paired on this strand
                                    size_t j = it->second;
                                    surjected.emplace_back(move(surjected1[i]), move(surjected2[j]));
                                    
                                    // reorder the positions to deal with the mismatch in the interfaces
                                    positions.emplace_back();
                                    get<0>(positions.back().first) = get<0>(positions1[i]);
                                    get<1>(positions.back().first) = get<2>(positions1[i]);
                                    get<2>(positions.back().first) = get<1>(positions1[i]);
                                    get<0>(positions.back().second) = get<0>(positions2[j]);
                                    get<1>(positions.back().second) = get<2>(positions2[j]);
                                    get<2>(positions.back().second) = get<1>(positions2[j]);
                                }
                                else {
                                    // this strand's surjection is unpaired
                                    surjected_unpaired1.emplace_back(move(surjected1[i]));
                                    
                                    // reorder the position to deal with the mismatch in the interfaces
                                    positions_unpaired1.emplace_back();
                                    get<0>(positions_unpaired1.back()) = move(get<0>(positions1[i]));
                                    get<1>(positions_unpaired1.back()) = get<2>(positions1[i]);
                                    get<2>(positions_unpaired1.back()) = get<1>(positions1[i]);
                                }
                            }
                            for (size_t i = 0; i < surjected2.size(); ++i) {
                                if (!strand_idx1.count(make_pair(get<0>(positions2[i]), !get<2>(positions2[i])))) {
                                    // this strand's surjection is unpaired
                                    surjected_unpaired2.emplace_back(move(surjected2[i]));
                                    
                                    // reorder the position to deal with the mismatch in the interfaces
                                    positions_unpaired2.emplace_back();
                                    get<0>(positions_unpaired2.back()) = move(get<0>(positions2[i]));
                                    get<1>(positions_unpaired2.back()) = get<2>(positions2[i]);
                                    get<2>(positions_unpaired2.back()) = get<1>(positions2[i]);
                                }
                            }
                        }
                        else {
                            
                            // FIXME: these aren't required to be on the same path...
                            positions.emplace_back();
                            surjected.emplace_back(surjector.surject(mp_src1, paths, get<0>(positions.front().first),
                                                                     get<2>(positions.front().first), get<1>(positions.front().first),
                                                                     subpath_global, spliced),
                                                   surjector.surject(mp_src2, paths, get<0>(positions.front().second),
                                                                     get<2>(positions.front().second), get<1>(positions.front().second),
                                                                     subpath_global, spliced));
                        }
                                            
                        // write to output
                        vector<int64_t> tlen_limits(surjected.size(), max_frag_len);
                        mp_alignment_emitter.emit_pairs(src1.name(), src2.name(), move(surjected), &positions, &tlen_limits);
                        mp_alignment_emitter.emit_singles(src1.name(), move(surjected_unpaired1), &positions_unpaired1);
                        mp_alignment_emitter.emit_singles(src2.name(), move(surjected_unpaired2), &positions_unpaired2);
                        
                        if (watchdog) {
                            watchdog->check_out(thread_num);
                        }
                        clear_crash_context();
                    } catch (const std::exception& ex) {
                        report_exception(ex);
                    }
                });
            } else {
                // TODO: We don't preserve order relationships (like primary/secondary).
                vg::io::for_each_parallel<MultipathAlignment>(in, [&](MultipathAlignment& src) {
                    try {
                        set_crash_context(src.name());
                        size_t thread_num = omp_get_thread_num();
                        if (watchdog) {
                            watchdog->check_in(thread_num, src.name());
                        }

                        multipath_alignment_t mp_src;
                        from_proto_multipath_alignment(src, mp_src);
                        
                        // surject and record path positions
                        vector<tuple<string, bool, int64_t>> positions;
                        vector<multipath_alignment_t> surjected;
                        
                        if (multimap) {
                            
                            vector<tuple<string, int64_t, bool>> multi_positions;
                            surjected = surjector.multi_surject(mp_src, paths, multi_positions, subpath_global, spliced);
                            
                            // positions are in different orders in these two interfaces
                            for (auto& position : multi_positions) {
                                positions.emplace_back(move(get<0>(position)), get<2>(position), get<1>(position));
                            }
                        }
                        else {
                            positions.emplace_back();
                            surjected.emplace_back(surjector.surject(mp_src, paths, get<0>(positions.front()),
                                                                     get<2>(positions.front()), get<1>(positions.front()),
                                                                     subpath_global, spliced));
                        }
                        
                        // write to output
                        mp_alignment_emitter.emit_singles(src.name(), move(surjected), &positions);
                    
                        if (watchdog) {
                            watchdog->check_out(thread_num);
                        }
                        clear_crash_context();
                    } catch (const std::exception& ex) {
                        report_exception(ex);
                    }
                });
            }
        });
    } else {
        cerr << "[vg surject] Unimplemented input format " << input_format << endl;
        exit(1);
    }
    
    cout.flush();
    
    return 0;
}

// Register subcommand
static Subcommand vg_surject("surject", "map alignments onto specific paths", main_surject);<|MERGE_RESOLUTION|>--- conflicted
+++ resolved
@@ -47,12 +47,8 @@
          << "  -b, --bam-output         write BAM to stdout" << endl
          << "  -s, --sam-output         write SAM to stdout" << endl
          << "  -l, --subpath-local      let the multipath mapping surjection produce local (rather than global) alignments" << endl
-<<<<<<< HEAD
-         << "  -T, --max-tail-len N     do not align read tails longer than N" << endl
-         << "  -g, --max-graph-scale X  make reads unmapped if alignment target subgraph size exceeds read length by a factor of X (default: " << Surjector::DEFAULT_SUBGRAPH_LIMIT << " or " << Surjector::SPLICED_DEFAULT_SUBGRAPH_LIMIT << " with -S)"<< endl
-=======
          << "  -T, --max-tail-len N     only align up to N bases of read tails (default: 10000)" << endl
->>>>>>> dfac8686
+         << "  -g, --max-graph-scale X  make reads unmapped if alignment target subgraph size exceeds read length by a factor of X (default: " << Surjector::DEFAULT_SUBGRAPH_LIMIT << " or " << Surjector::SPLICED_DEFAULT_SUBGRAPH_LIMIT << " with -S)" << endl
          << "  -P, --prune-low-cplx     prune short and low complexity anchors during realignment" << endl
          << "  -a, --max-anchors N      use no more than N anchors per target path (default: 200)" << endl
          << "  -S, --spliced            interpret long deletions against paths as spliced alignments" << endl
@@ -102,13 +98,9 @@
     int min_splice_length = 20;
     size_t watchdog_timeout = 10;
     bool subpath_global = true; // force full length alignments in mpmap resolution
-<<<<<<< HEAD
-    size_t max_tail_len = std::numeric_limits<size_t>::max();
-    // THis needs to be nullable so that we can use the default for spliced if doing spliced mode.
+    size_t max_tail_len = 10000;
+    // This needs to be nullable so that we can use the default for spliced if doing spliced mode.
     std::unique_ptr<double> max_graph_scale;
-=======
-    size_t max_tail_len = 10000;
->>>>>>> dfac8686
     bool qual_adj = false;
     bool prune_anchors = false;
     size_t max_anchors = 200;
