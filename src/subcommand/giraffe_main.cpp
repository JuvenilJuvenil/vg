/**
 * \file giraffe_main.cpp: G(ir)AF (Graph Alignment Format) Fast Emitter: a fast short-read-to-haplotypes mapper
 */

#include <omp.h>
#include <unistd.h>
#include <getopt.h>
#include <iostream>
#include <cassert>
#include <cstring>
#include <ctime>
#include <map>
#include <vector>
#include <unordered_set>
#include <chrono>
#include <mutex>

#include "subcommand.hpp"

#include "../snarl_seed_clusterer.hpp"
#include "../mapper.hpp"
#include "../annotation.hpp"
#include <vg/io/vpkg.hpp>
#include <vg/io/stream.hpp>
#include "../hts_alignment_emitter.hpp"
#include "../minimizer_mapper.hpp"
#include "../index_registry.hpp"
#include <bdsg/overlays/overlay_helper.hpp>

#include <gbwtgraph/gbz.h>
#include <gbwtgraph/minimizer.h>

//#define USE_CALLGRIND

#ifdef USE_CALLGRIND
#include <valgrind/callgrind.h>
#endif

#include <sys/ioctl.h>
#ifdef __linux__
#include <linux/perf_event.h>
#include <asm/unistd.h>
/// Bind perf_event_open for counting instructions.
/// See <https://stackoverflow.com/a/64863392>
static long perf_event_open(struct perf_event_attr* hw_event, pid_t pid, int cpu, int group_fd, unsigned long flags) {
    return syscall(__NR_perf_event_open, hw_event, pid, cpu, group_fd, flags);
}
#endif

using namespace std;
using namespace vg;
using namespace vg::subcommand;

namespace vg {

// Define a system for grid searching

/// This defines a range of values to test, from start to <=end, going up by step
template<typename Number>
struct Range {
    
    // Expose the thing we are a range of
    using type = Number;

    /// Represents the start of the range
    Number start = 0;
    /// Represents the inclusive end of the range
    Number end = 0;
    /// Represents the step to move by each tick
    Number step = 1;
    
    /// Represents the current value the range is at
    Number here = 0;
    /// Determines if we are running or not (i.e. is here valid)
    bool running = false;
    
    /// This will be called when we want to reset_chain what we are chained onto.
    function<void(void)> reset_chain_parent = []() {
    };
    /// This will be called when we need to tick_chain our parent
    function<bool(void)> tick_chain_parent = []() {
        return false;
    };
    
    /// Default constructor
    Range() {
        // Nothing to do!
    }
    
    /// Construct from a single value
    Range(const Number& val): start(val), end(val) {
        // Nothing to do!
    }
    
    /// Copy, preserving destination links
    Range(const Range& other): start(other.start), end(other.end), step(other.step) {
        // Nothing to do
    }
    
    /// Move, preserving destination links
    Range(Range&& other): start(other.start), end(other.end), step(other.step) {
        // Nothing to do
    }
    
    /// Copy assignment, preserving destination links
    Range& operator=(const Range& other) {
        start = other.start;
        end = other.end;
        step = other.step;
        return *this;
    }
    
    /// Move assignment, preserving destination links
    Range& operator=(Range&& other) {
        start = other.start;
        end = other.end;
        step = other.step;
        return *this;
    }
    
    /// Check the range for usefulness
    inline bool is_valid() {
        if (start != end && step == 0) {
            // We'll never make it
            cerr << "Invalid range (no movement): " << start << " to " << end << " step " << step << endl;
            return false;
        }
        
        if (start > end && step > 0) {
            // We're going the wrong way
            cerr << "Invalid range (need to go down): " << start << " to " << end << " step " << step << endl;
            return false;
        }
        
        if (start < end && step < 0) {
            // We're going the other wrong way
            cerr << "Invalid range (need to go up): " << start << " to " << end << " step " << step << endl;
            return false;
        }
        
        return true;
    }
    
    /// Convert to Number with the current value
    operator Number() const {
        if (running) {
            return here;
        } else {
            return start;
        }
    }
    
    /// Start at our start value
    void reset() {
        here = start;
        running = true;
    }
    
    /// Start us and all the things we are chained onto at their start values
    void reset_chain() {
        reset();
        reset_chain_parent();
    }
    
    /// Increment our value.
    /// Returns true if the new value needs processing, and false if we have left or would leave the range.
    bool tick() {
        if (here == end) {
            // We are at the end
            return false;
        }
        
        here += step;
        if ((step > 0 && here > end) || (step < 0 && here < end)) {
            // We have passed the end (for things like double)
            return false;
        }
        
        return true;
    }
    
    /// Increment our value.
    /// If it overflows, tock_chain whatever we are chained onto, and reset and succeed if that succeeds.
    bool tick_chain() {
        if (tick()) {
            // We could change
            return true;
        } else {
            // We couldn't change.
            if (tick_chain_parent()) {
                // We have a parent we could advance.
                reset();
                return true;
            } else {
                // Our parent couldn't advance either.
                return false;
            }
        }
    }
    
    /// Chain the given range onto this one.
    /// Return the passed-in range.
    /// Neither range may be moved away!
    template<typename Other>
    Range<Other>& chain(Range<Other>& next) {
        
        // Attach next to us
        next.reset_chain_parent = [&]() {
            this->reset_chain();
        };
        next.tick_chain_parent = [&]() {
            return this->tick_chain();
        };
        
        return next;
    }
    
    /// Get a function that runs another function for each combination of
    /// values for this Range and all Ranges it has been chained onto.
    function<void(const function<void(void)>&)> get_iterator() {
        return [&](const function<void(void)>& iteratee) {
            // Start
            reset_chain();
            
            do {
                // Run iteratee
                iteratee();
                // And tick the whole chain before running again
            } while(tick_chain());
        };
    }
};

// Define a way to test if a type is a Result<T>
// See https://stackoverflow.com/a/25803794

// In general, things aren't instantiations of things
template <typename Subject, template<typename...> class Predicate>
struct is_instantiation_of : std::false_type {
};

// Except things that are instantiations of things with some arguments
template <template<typename... > class Predicate, class... PredicateArgs>
struct is_instantiation_of<Predicate<PredicateArgs...>, Predicate> : std::true_type {
};

/// Parse a range as start[:end[:step]]
template<typename Result>
inline bool parse(const string& arg, typename enable_if<is_instantiation_of<Result, Range>::value, Result>::type& dest) {

    auto colon1 = arg.find(':');
    
    if (colon1 == string::npos) {
        // No colons here. Parse one number.
        if (!parse<typename Result::type>(arg, dest.start)) {
            return false;
        }
        dest.end = dest.start;
        dest.step = 0;
        return dest.is_valid();
    } else if (colon1 == arg.size()) {
        // Can't end in a colon
        return false;
    } else {
        // Look for another colon
        auto colon2 = arg.find(':', colon1 + 1);
        if (colon2 == string::npos) {
            // Just a range of two things
            if (!parse<typename Result::type>(arg.substr(0, colon1), dest.start)) {
                return false;
            }
            if (!parse<typename Result::type>(arg.substr(colon1 + 1), dest.end)) {
                return false;
            }
            dest.step = 1;
            return dest.is_valid();
        } else if (colon2 == arg.size()) {
            // Can't end in a colon
            return false;
        } else {
            // We have 3 numbers
            if (!parse<typename Result::type>(arg.substr(0, colon1), dest.start)) {
                return false;
            }
            if (!parse<typename Result::type>(arg.substr(colon1 + 1, colon2 - colon1 - 1), dest.end)) {
                return false;
            }
            if (!parse<typename Result::type>(arg.substr(colon2 + 1), dest.step)) {
                return false;
            }
            
            return dest.is_valid();
        }
    }
}
}

// Try stripping all suffixes in the vector, one at a time, and return on failure.
std::string strip_suffixes(std::string filename, const std::vector<std::string>& suffixes) {
    for (const std::string& suffix : suffixes) {
        if (filename.length() > suffix.length() && filename.substr(filename.length() - suffix.length()) == suffix) {
            filename = filename.substr(0, filename.length() - suffix.length());
        } else {
            break;
        }
    }
    return filename;
}

void help_giraffe(char** argv) {
    cerr
    << "usage: " << argv[0] << " giraffe [options] [ref.fa [variants.vcf.gz]] > output.gam" << endl
    << "Fast haplotype-aware short read mapper." << endl
    << endl
    << "basic options:" << endl
    << "  -Z, --gbz-name FILE           use this GBZ file (GBWT index + GBWTGraph)" << endl
    << "  -m, --minimizer-name FILE     use this minimizer index" << endl
    << "  -d, --dist-name FILE          cluster using this distance index" << endl
    << "  -p, --progress                show progress" << endl
    << "input options:" << endl
    << "  -G, --gam-in FILE             read and realign GAM-format reads from FILE" << endl
    << "  -f, --fastq-in FILE           read and align FASTQ-format reads from FILE (two are allowed, one for each mate)" << endl
    << "  -i, --interleaved             GAM/FASTQ input is interleaved pairs, for paired-end alignment" << endl
    << "alternate indexes:" << endl
    << "  -x, --xg-name FILE            use this xg index or graph" << endl
    << "  -g, --graph-name FILE         use this GBWTGraph" << endl
    << "  -H, --gbwt-name FILE          use this GBWT index" << endl
    << "output options:" << endl
    << "  -M, --max-multimaps INT       produce up to INT alignments for each read [1]" << endl
    << "  -N, --sample NAME             add this sample name" << endl
    << "  -R, --read-group NAME         add this read group" << endl
    << "  -o, --output-format NAME      output the alignments in NAME format (gam / gaf / json / tsv / SAM / BAM / CRAM) [gam]" << endl
    << "  --ref-paths FILE              ordered list of paths in the graph, one per line or HTSlib .dict, for HTSLib @SQ headers" << endl
    << "  --named-coordinates           produce GAM outputs in named-segment (GFA) space" << endl
    << "  -P, --prune-low-cplx          prune short and low complexity anchors during linear format realignment" << endl
    << "  -n, --discard                 discard all output alignments (for profiling)" << endl
    << "  --output-basename NAME        write output to a GAM file beginning with the given prefix for each setting combination" << endl
    << "  --report-name NAME            write a TSV of output file and mapping speed to the given file" << endl
    << "  --show-work                   log how the mapper comes to its conclusions about mapping locations" << endl
    << "algorithm presets:" << endl
    << "  -b, --parameter-preset NAME   set computational parameters (fast / default) [default]" << endl
    << "computational parameters:" << endl
    << "  -c, --hit-cap INT             use all minimizers with at most INT hits [10]" << endl
    << "  -C, --hard-hit-cap INT        ignore all minimizers with more than INT hits [500]" << endl
    << "  -F, --score-fraction FLOAT    select minimizers between hit caps until score is FLOAT of total [0.9]" << endl
    << "  -D, --distance-limit INT      cluster using this distance limit [200]" << endl
    << "  -e, --max-extensions INT      extend up to INT clusters [800]" << endl
    << "  -a, --max-alignments INT      align up to INT extensions [8]" << endl
    << "  -s, --cluster-score INT       only extend clusters if they are within INT of the best score [50]" << endl
    << "  -S, --pad-cluster-score INT   also extend clusters within INT of above threshold to get a second-best cluster [0]" << endl
    << "  -u, --cluster-coverage FLOAT  only extend clusters if they are within FLOAT of the best read coverage [0.3]" << endl
    << "  -U, --max-min INT             use at most INT minimizers [500]" << endl
    << "  --num-bp-per-min INT          use maximum of number minimizers calculated by READ_LENGTH / INT and --max-min [1000]" << endl
    << "  -v, --extension-score INT     only align extensions if their score is within INT of the best score [1]" << endl
    << "  -w, --extension-set INT       only align extension sets if their score is within INT of the best score [20]" << endl
    << "  -O, --no-dp                   disable all gapped alignment" << endl
    << "  --align-from-chains           chain up extensions to create alignments, instead of doing each separately" << endl
    << "  --fallow-region-size INT      distance between seeds in the read required to consider a region fallow [1000]" << endl
    << "  --reseed-distance INT         distance to search in the graph when reseeding a fallow region [2000]" << endl
    << "  --max-chain-connection INT    maximum distance across which to connect seeds when chaining [5000]" << endl
    << "  --max-tail-length INT         maximum length of a tail to align before forcing softclipping when chaining [5000]" << endl
    << "  -r, --rescue-attempts         attempt up to INT rescues per read in a pair [15]" << endl
    << "  -A, --rescue-algorithm NAME   use algorithm NAME for rescue (none / dozeu / gssw) [dozeu]" << endl
    << "  -L, --max-fragment-length INT assume that fragment lengths should be smaller than INT when estimating the fragment length distribution" << endl
    << "  --exclude-overlapping-min     exclude overlapping minimizers" << endl
    << "  --fragment-mean FLOAT         force the fragment length distribution to have this mean (requires --fragment-stdev)" << endl
    << "  --fragment-stdev FLOAT        force the fragment length distribution to have this standard deviation (requires --fragment-mean)" << endl
    << "  --paired-distance-limit FLOAT cluster pairs of read using a distance limit FLOAT standard deviations greater than the mean [2.0]" << endl
    << "  --rescue-subgraph-size FLOAT  search for rescued alignments FLOAT standard deviations greater than the mean [4.0]" << endl
    << "  --rescue-seed-limit INT       attempt rescue with at most INT seeds [100]" << endl
    << "  --track-provenance            track how internal intermediate alignment candidates were arrived at" << endl
    << "  --track-correctness           track if internal intermediate alignment candidates are correct (implies --track-provenance)" << endl
    << "  -B, --batch-size INT          number of reads or pairs per batch to distribute to threads [" << vg::io::DEFAULT_PARALLEL_BATCHSIZE << "]" << endl
    << "  -t, --threads INT             number of mapping threads to use" << endl;
}

int main_giraffe(int argc, char** argv) {

    std::chrono::time_point<std::chrono::system_clock> launch = std::chrono::system_clock::now();

    if (argc == 2) {
        help_giraffe(argv);
        return 1;
    }

    #define OPT_OUTPUT_BASENAME 1001
    #define OPT_REPORT_NAME 1002
    #define OPT_TRACK_PROVENANCE 1003
    #define OPT_TRACK_CORRECTNESS 1004
    #define OPT_FRAGMENT_MEAN 1005
    #define OPT_FRAGMENT_STDEV 1006
    #define OPT_CLUSTER_STDEV 1007
    #define OPT_RESCUE_STDEV 1008
    #define OPT_RESCUE_SEED_LIMIT 1009
    #define OPT_REF_PATHS 1010
    #define OPT_SHOW_WORK 1011
    #define OPT_NAMED_COORDINATES 1012
    #define OPT_EXCLUDE_OVERLAPPING_MIN 1013
    #define OPT_ALIGN_FROM_CHAINS 1014
<<<<<<< HEAD
    #define OPT_FALLOW_REGION_SIZE 1015
    #define OPT_RESEED_DISTANCE 1016
    #define OPT_MAX_CHAIN_CONNECTION 1017
    #define OPT_MAX_TAIL_LENGTH 1018
    
=======
    #define OPT_NUM_BP_PER_MIN 1015
>>>>>>> 13575de7

    // initialize parameters with their default options
    
    // This holds and manages finding our indexes.
    IndexRegistry registry = VGIndexes::get_vg_index_registry();
    string output_basename;
    string report_name;
    // How close should two hits be to be in the same cluster?
    Range<size_t> distance_limit = 200;
    Range<size_t> hit_cap = 10, hard_hit_cap = 500;
    Range<double> minimizer_score_fraction = 0.9;
    Range<size_t> max_unique_min = 500;
    // number minimizers calculated by READ_LENGTH / INT
    size_t num_bp_per_min = 1000;
    bool show_progress = false;
    // Should we exclude overlapping minimizers
    bool exclude_overlapping_min = false;
    // Should we try dynamic programming, or just give up if we can't find a full length gapless alignment?
    bool do_dp = true;

    // Should we align from chains of gapless extensions, or from individual gapless extensions?
    bool align_from_chains = false;
    // How far apart do seeds need to be in the read to create a fallow region?
    Range<size_t> fallow_region_size = 1000;
    // How far in the graph should we go to find the subgraph we use to reseed hits for minimizers in fallow regions?
    Range<size_t> reseed_distance = 2000;
    // How far apart can seeds be and still be chained together?
    Range<size_t> max_chain_connection = 5000;
    // How long of a tail are we willing to align in a chain before forcing a softclip?
    Range<size_t> max_tail_length = 5000;
    
    // What GAM should we realign?
    string gam_filename;
    // What FASTQs should we align.
    // Note: multiple FASTQs are not interpreted as paired.
    string fastq_filename_1;
    string fastq_filename_2;
    // Is the input interleaved/are we in paired-end mode?
    bool interleaved = false;
    // True if fastq_filename_2 or interleaved is set.
    bool paired = false;
    string param_preset = "default";
    // How many mappings per read can we emit?
    Range<size_t> max_multimaps = 1;
    // How many clusters should we extend?
    Range<size_t> max_extensions = 800;
    // How many extended clusters should we align, max?
    Range<size_t> max_alignments = 8;
    //Throw away cluster with scores that are this amount below the best
    Range<double> cluster_score = 50;
    //Unless they are the second best and within this amount beyond that
    Range<double> pad_cluster_score = 0;
    //Throw away clusters with coverage this amount below the best 
    Range<double> cluster_coverage = 0.3;
    //Throw away extension sets with scores that are this amount below the best
    Range<double> extension_set = 20;
    //Throw away extensions with scores that are this amount below the best
    Range<int> extension_score = 1;
    //Attempt up to this many rescues of reads with no pairs
    bool forced_rescue_attempts = false;
    Range<int> rescue_attempts = 15;
    //Don't let distances larger than this contribute to the fragment length distribution
    size_t fragment_length = 2000;
    // Which rescue algorithm do we use?
    MinimizerMapper::RescueAlgorithm rescue_algorithm = MinimizerMapper::rescue_dozeu;
    //Did we force the fragment length distribution?
    bool forced_mean = false;
    //And if so what is it?
    double fragment_mean = 0.0;
    bool forced_stdev = false;
    double fragment_stdev = 0.0;
    //How many sdevs to we look out when clustering pairs?
    double cluster_stdev = 2.0;
    //How many stdevs do we look out when rescuing? 
    double rescue_stdev = 4.0;
    // Attempt rescue with up to this many seeds.
    size_t rescue_seed_limit = 100;
    // How many pairs should we be willing to buffer before giving up on fragment length estimation?
    size_t MAX_BUFFERED_PAIRS = 100000;
    // What sample name if any should we apply?
    string sample_name;
    // What read group if any should we apply?
    string read_group;
    // Should we throw out our alignments instead of outputting them?
    bool discard_alignments = false;
    // Should we track candidate provenance?
    bool track_provenance = false;
    // Should we track candidate correctness?
    bool track_correctness = false;
    // Should we log our mapping decision making?
    bool show_work = false;
    // How many reads per batch to run at a time?
    uint64_t batch_size = vg::io::DEFAULT_PARALLEL_BATCHSIZE;

    // Chain all the ranges and get a function that loops over all combinations.
    auto for_each_combo = distance_limit
        .chain(hit_cap)
        .chain(hard_hit_cap)
        .chain(minimizer_score_fraction)
        .chain(rescue_attempts)
        .chain(max_unique_min)
        .chain(fallow_region_size)
        .chain(reseed_distance)
        .chain(max_chain_connection)
        .chain(max_tail_length)
        .chain(max_multimaps)
        .chain(max_extensions)
        .chain(max_alignments)
        .chain(cluster_score)
        .chain(pad_cluster_score)
        .chain(cluster_coverage)
        .chain(extension_set)
        .chain(extension_score)
        .get_iterator();
    

    // Formats for alignment output.
    std::string output_format = "GAM";
    std::set<std::string> output_formats = { "GAM", "GAF", "JSON", "TSV", "SAM", "BAM", "CRAM" };

    // For HTSlib formats, where do we get sequence header info?
    std::string ref_paths_name;
    // And should we drop low complexity anchors when surjectng?
    bool prune_anchors = false;
    
    // For GAM format, should we report in named-segment space instead of node ID space?
    bool named_coordinates = false;

    // Map algorithm names to rescue algorithms
    std::map<std::string, MinimizerMapper::RescueAlgorithm> rescue_algorithms = {
        { "none", MinimizerMapper::rescue_none },
        { "dozeu", MinimizerMapper::rescue_dozeu },
        { "gssw", MinimizerMapper::rescue_gssw },
    };
    std::map<MinimizerMapper::RescueAlgorithm, std::string> algorithm_names =  {
        { MinimizerMapper::rescue_none, "none" },
        { MinimizerMapper::rescue_dozeu, "dozeu" },
        { MinimizerMapper::rescue_gssw, "gssw" },
    };
    //TODO: Right now there can be two versions of the distance index. This ensures that the correct minimizer type gets built

    int c;
    optind = 2; // force optind past command positional argument
    while (true) {
        static struct option long_options[] =
        {
            {"help", no_argument, 0, 'h'},
            {"gbz-name", required_argument, 0, 'Z'},
            {"xg-name", required_argument, 0, 'x'},
            {"graph-name", required_argument, 0, 'g'},
            {"gbwt-name", required_argument, 0, 'H'},
            {"minimizer-name", required_argument, 0, 'm'},
            {"dist-name", required_argument, 0, 'd'},
            {"progress", no_argument, 0, 'p'},
            {"gam-in", required_argument, 0, 'G'},
            {"fastq-in", required_argument, 0, 'f'},
            {"interleaved", no_argument, 0, 'i'},
            {"max-multimaps", required_argument, 0, 'M'},
            {"sample", required_argument, 0, 'N'},
            {"read-group", required_argument, 0, 'R'},
            {"output-format", required_argument, 0, 'o'},
            {"ref-paths", required_argument, 0, OPT_REF_PATHS},
            {"prune-low-cplx", no_argument, 0, 'P'},
            {"named-coordinates", no_argument, 0, OPT_NAMED_COORDINATES},
            {"discard", no_argument, 0, 'n'},
            {"output-basename", required_argument, 0, OPT_OUTPUT_BASENAME},
            {"report-name", required_argument, 0, OPT_REPORT_NAME},
            {"fast-mode", no_argument, 0, 'b'},
            {"hit-cap", required_argument, 0, 'c'},
            {"hard-hit-cap", required_argument, 0, 'C'},
            {"distance-limit", required_argument, 0, 'D'},
            {"max-extensions", required_argument, 0, 'e'},
            {"max-alignments", required_argument, 0, 'a'},
            {"cluster-score", required_argument, 0, 's'},
            {"pad-cluster-score", required_argument, 0, 'S'},
            {"cluster-coverage", required_argument, 0, 'u'},
            {"max-min", required_argument, 0, 'U'},
            {"num-bp-per-min", required_argument, 0, OPT_NUM_BP_PER_MIN},
            {"exclude-overlapping-min", no_argument, 0, OPT_EXCLUDE_OVERLAPPING_MIN},
            {"extension-score", required_argument, 0, 'v'},
            {"extension-set", required_argument, 0, 'w'},
            {"score-fraction", required_argument, 0, 'F'},
            {"no-dp", no_argument, 0, 'O'},
            {"align-from-chains", no_argument, 0, OPT_ALIGN_FROM_CHAINS},
            {"fallow-region-size", required_argument, 0, OPT_FALLOW_REGION_SIZE},
            {"reseed-distance", required_argument, 0, OPT_RESEED_DISTANCE},
            {"max-chain-connection", required_argument, 0, OPT_MAX_CHAIN_CONNECTION},
            {"max-tail-length", required_argument, 0, OPT_MAX_TAIL_LENGTH},
            {"rescue-attempts", required_argument, 0, 'r'},
            {"rescue-algorithm", required_argument, 0, 'A'},
            {"paired-distance-limit", required_argument, 0, OPT_CLUSTER_STDEV },
            {"rescue-subgraph-size", required_argument, 0, OPT_RESCUE_STDEV },
            {"rescue-seed-limit", required_argument, 0, OPT_RESCUE_SEED_LIMIT},
            {"max-fragment-length", required_argument, 0, 'L' },
            {"fragment-mean", required_argument, 0, OPT_FRAGMENT_MEAN },
            {"fragment-stdev", required_argument, 0, OPT_FRAGMENT_STDEV },
            {"track-provenance", no_argument, 0, OPT_TRACK_PROVENANCE},
            {"track-correctness", no_argument, 0, OPT_TRACK_CORRECTNESS},
            {"show-work", no_argument, 0, OPT_SHOW_WORK},
            {"batch-size", required_argument, 0, 'B'},
            {"threads", required_argument, 0, 't'},
            {0, 0, 0, 0}
        };

        int option_index = 0;
        c = getopt_long (argc, argv, "hZ:x:g:H:m:s:d:pG:f:iM:N:R:o:Pnb:c:C:D:F:e:a:S:u:U:v:w:OB:t:r:A:L:",
                         long_options, &option_index);


        // Detect the end of the options.
        if (c == -1)
            break;

        switch (c)
        {
            case 'Z':
                if (!optarg || !*optarg) {
                    cerr << "error:[vg giraffe] Must provide GBZ file with -Z." << endl;
                    exit(1);
                }
                if (!std::ifstream(optarg).is_open()) {
                    cerr << "error:[vg giraffe] Couldn't open GBZ file " << optarg << endl;
                    exit(1);
                }
                registry.provide("Giraffe GBZ", optarg);

                // If we have a GBZ we probably want to use its name as the base name.
                // But see -g.
                registry.set_prefix(strip_suffixes(std::string(optarg), { ".gbz", ".giraffe" }));

                break;

            case 'x':
                if (!optarg || !*optarg) {
                    cerr << "error:[vg giraffe] Must provide graph file with -x." << endl;
                    exit(1);
                }
                if (!std::ifstream(optarg).is_open()) {
                    cerr << "error:[vg giraffe] Couldn't open graph file " << optarg << endl;
                    exit(1); 
                }
                registry.provide("XG", optarg);
                
                // If we have an xg we probably want to use its name as the base name.
                // But see -g.
                registry.set_prefix(split_ext(optarg).first);
                
                break;

            case 'g':
                if (!optarg || !*optarg) {
                    cerr << "error:[vg giraffe] Must provide GBWTGraph file with -g." << endl;
                    exit(1);
                }
                if (!std::ifstream(optarg).is_open()) {
                    cerr << "error:[vg giraffe] Couldn't open GBWTGraph file " << optarg << endl;
                    exit(1); 
                }
                registry.provide("GBWTGraph", optarg);
                
                // But if we have a GBWTGraph we probably want to use *its* name as the base name.
                // Whichever is specified last will win, unless we also have a FASTA input name.
                registry.set_prefix(split_ext(optarg).first);
                
                break;

            case 'H':
                if (!optarg || !*optarg) {
                    cerr << "error:[vg giraffe] Must provide GBWT file with -H." << endl;
                    exit(1);
                }
                if (!std::ifstream(optarg).is_open()) {
                    cerr << "error:[vg giraffe] Couldn't open GBWT file " << optarg << endl;
                    exit(1); 
                }
                registry.provide("Giraffe GBWT", optarg);
                break;
                
            case 'm':
                if (!optarg || !*optarg) {
                    cerr << "error:[vg giraffe] Must provide minimizer file with -m." << endl;
                    exit(1);
                }
                if (!std::ifstream(optarg).is_open()) {
                    cerr << "error:[vg giraffe] Couldn't open minimizer file " << optarg << endl;
                    exit(1); 
                }
                registry.provide("Minimizers", optarg);
                break;
                
            case 'd':
                if (!optarg || !*optarg) {
                    cerr << "error:[vg giraffe] Must provide distance index file with -d." << endl;
                    exit(1);
                }
                if (!std::ifstream(optarg).is_open()) {
                    cerr << "error:[vg giraffe] Couldn't open distance index file " << optarg << endl;
                    exit(1); 
                }
                registry.provide("Giraffe Distance Index", optarg);
                break;

            case 'p':
                show_progress = true;
                break;
                
            case 'G':
                gam_filename = optarg;
                if (gam_filename.empty()) {
                    cerr << "error:[vg giraffe] Must provide GAM file with -G." << endl;
                    exit(1);
                }
                break;
            
            case 'f':
                if (fastq_filename_1.empty()) {
                    fastq_filename_1 = optarg;
                    if (fastq_filename_1.empty()) {
                        cerr << "error:[vg giraffe] Must provide FASTQ file with -f." << endl;
                        exit(1);
                    }
                }
                else if (fastq_filename_2.empty()) {
                    fastq_filename_2 = optarg;
                    if (fastq_filename_2.empty()) {
                        cerr << "error:[vg giraffe] Must provide FASTQ file with -f." << endl;
                        exit(1);
                    }
                    paired = true;
                } else {
                    cerr << "error:[vg giraffe] Cannot specify more than two FASTQ files." << endl;
                    exit(1);
                }
                break;

            case 'i':
                interleaved = true;
                paired = true;
                break;
                
            case 'M':
                max_multimaps = parse<Range<size_t>>(optarg);
                break;
            
            case 'N':
                sample_name = optarg;
                break;
                
            case 'R':
                read_group = optarg;
                break;

            case 'o':
                {
                    output_format = optarg;
                    for (char& c : output_format) {
                        c = std::toupper(c);
                    }
                    if (output_formats.find(output_format) == output_formats.end()) {
                        std::cerr << "error: [vg giraffe] Invalid output format: " << optarg << std::endl;
                        std::exit(1);
                    }
                }
                break;
                
            case OPT_REF_PATHS:
                ref_paths_name = optarg;
                break;
                
            case 'P':
                prune_anchors = true;
                break;
                
            case OPT_NAMED_COORDINATES:
                named_coordinates = true;
                break;

            case 'n':
                discard_alignments = true;
                break;
                
            case OPT_OUTPUT_BASENAME:
                output_basename = optarg;
                break;
            
            case OPT_REPORT_NAME:
                report_name = optarg;
                break;
            case 'b':
                param_preset = optarg;

                if (param_preset == "fast" ) {

                    hit_cap = 10;
                    hard_hit_cap = 500;
                    minimizer_score_fraction = 0.5;
                    max_multimaps = 1;
                    max_extensions = 400;
                    max_alignments = 8;
                    cluster_score = 50;
                    pad_cluster_score = 0;
                    cluster_coverage = 0.2;
                    extension_set = 20;
                    extension_score = 1;
                } else if (param_preset != "default" ) {
                    std::cerr << "error: [vg giraffe] invalid parameter preset: " << optarg << std:: endl;
                }
                break;

            case 'c':
                {
                    auto cap = parse<Range<size_t>>(optarg);
                    if (cap <= 0) {
                        cerr << "error: [vg giraffe] Hit cap (" << cap << ") must be a positive integer" << endl;
                        exit(1);
                    }
                    hit_cap = cap;
                }
                break;

            case 'C':
                {
                    auto cap = parse<Range<size_t>>(optarg);
                    if (cap <= 0) {
                        cerr << "error: [vg giraffe] Hard hit cap (" << cap << ") must be a positive integer" << endl;
                        exit(1);
                    }
                    hard_hit_cap = cap;
                }
                break;
                
            case 'D':
                {
                    auto limit = parse<Range<size_t>>(optarg);
                    if (limit <= 0) {
                        cerr << "error: [vg giraffe] Distance limit (" << limit << ") must be a positive integer" << endl;
                        exit(1);
                    }
                    distance_limit = limit;
                }
                break;

            case 'F':
                minimizer_score_fraction = parse<Range<double>>(optarg);
                break;

            case 'e':
                {
                    auto extensions = parse<Range<size_t>>(optarg);
                    if (extensions <= 0) {
                        cerr << "error: [vg giraffe] Number of extensions (" << extensions << ") must be a positive integer" << endl;
                        exit(1);
                    }
                    max_extensions = extensions;
                }
                break;

            case 'a':
                {
                    auto alignments = parse<Range<size_t>>(optarg);
                    if (alignments <= 0) {
                        cerr << "error: [vg giraffe] Number of alignments (" << alignments << ") must be a positive integer" << endl;
                        exit(1);
                    }
                    max_alignments = alignments;
                }
                break;

            case 's':
                {
                    auto score = parse<Range<double>>(optarg);
                    if (score < 0) {
                        cerr << "error: [vg giraffe] Cluster score threshold (" << score << ") must be positive" << endl;
                        exit(1);
                    }
                    cluster_score = score;
                }
                break;
                
            case 'S':
                {
                    auto score = parse<Range<double>>(optarg);
                    if (score < 0) {
                        cerr << "error: [vg giraffe] Second best cluster score threshold (" << score << ") must be positive" << endl;
                        exit(1);
                    }
                    pad_cluster_score = score;
                }
                break;

            case 'u':
                {
                    auto score = parse<Range<double>>(optarg);
                    if (score < 0) {
                        cerr << "error: [vg giraffe] Cluster coverage threshold (" << score << ") must be positive" << endl;
                        exit(1);
                    }
                    cluster_coverage = score;
                }
                break;

            case 'U':
                {
                    auto maxmin = parse<Range<size_t>>(optarg);
                    if (maxmin <= 0) {
                        cerr << "error: [vg giraffe] Maximum unique minimizer (" << maxmin << ") must be a positive integer" << endl;
                        exit(1);
                    }
                    max_unique_min = maxmin;
                }
                break;

            case 'v':
                {
                    auto score = parse<Range<int>>(optarg);
                    if (score < 0) {
                        cerr << "error: [vg giraffe] Extension score threshold (" << score << ") must be positive" << endl;
                        exit(1);
                    }
                    extension_score = score;
                }
                break;
            case 'w':
                {
                    auto score = parse<Range<double>>(optarg);
                    if (score < 0) {
                        cerr << "error: [vg giraffe] Extension set score threshold (" << score << ") must be positive" << endl;
                        exit(1);
                    }
                    extension_set = score;
                }
                break;
                
            case 'O':
                do_dp = false;
                break;
                
            case OPT_ALIGN_FROM_CHAINS:
                align_from_chains = true;
                break;

            case OPT_FALLOW_REGION_SIZE:
                fallow_region_size = parse<Range<size_t>>(optarg);
                break;

            case OPT_RESEED_DISTANCE:
                reseed_distance = parse<Range<size_t>>(optarg);
                break;

            case OPT_MAX_CHAIN_CONNECTION:
                max_chain_connection = parse<Range<size_t>>(optarg);
                break;

            case OPT_MAX_TAIL_LENGTH:
                max_tail_length = parse<Range<size_t>>(optarg);
                break;
                
            case 'r':
                {
                    forced_rescue_attempts = true;
                    rescue_attempts = parse<Range<int>>( optarg);
                    if (rescue_attempts < 0) {
                        cerr << "error: [vg giraffe] Rescue attempts must be positive" << endl;
                        exit(1);
                    }
                }
                break;

            case 'A':
                {
                    std::string algo_name = optarg;
                    for (char& c : algo_name) {
                        c = std::tolower(c);
                    }
                    auto iter = rescue_algorithms.find(algo_name);
                    if (iter == rescue_algorithms.end()) {
                        std::cerr << "error: [vg giraffe] Invalid rescue algorithm: " << optarg << std::endl;
                        std::exit(1);
                    }
                    rescue_algorithm = iter->second;
                }
                break;

            case OPT_NUM_BP_PER_MIN:
                num_bp_per_min = parse<size_t>(optarg);;
                break;

            case OPT_EXCLUDE_OVERLAPPING_MIN:
                exclude_overlapping_min = true;
                break;
                
            case OPT_FRAGMENT_MEAN:
                forced_mean = true;
                fragment_mean = parse<double>(optarg);
                break;

            case OPT_FRAGMENT_STDEV:
                forced_stdev = true;
                fragment_stdev = parse<double>(optarg);
                break;
            case 'L':
                fragment_length = parse<size_t>(optarg);
                break;

            case OPT_CLUSTER_STDEV:
                cluster_stdev = parse<double>(optarg);
                break;

            case OPT_RESCUE_STDEV:
                rescue_stdev = parse<double>(optarg);
                break;

            case OPT_RESCUE_SEED_LIMIT:
                rescue_seed_limit = parse<size_t>(optarg);
                break;

            case OPT_TRACK_PROVENANCE:
                track_provenance = true;
                break;
            
            case OPT_TRACK_CORRECTNESS:
                track_provenance = true;
                track_correctness = true;
                break;
                
            case OPT_SHOW_WORK:
                show_work = true;
                break;
                
            case 'B':
                batch_size = parse<uint64_t>(optarg);
                break;
                
            case 't':
            {
                int num_threads = parse<int>(optarg);
                if (num_threads <= 0) {
                    cerr << "error:[vg giraffe] Thread count (-t) set to " << num_threads << ", must set to a positive integer." << endl;
                    exit(1);
                }
                omp_set_num_threads(num_threads);
            }
                break;
                
            case 'h':
            case '?':
            default:
                help_giraffe(argv);
                exit(1);
                break;
        }
    }

   
    // Get positional arguments before validating user intent
    if (have_input_file(optind, argc, argv)) {
        // Must be the FASTA, but check.
        
        string fasta_filename = get_input_file_name(optind, argc, argv);
        
        auto fasta_parts = split_ext(fasta_filename);
        if (fasta_parts.second == "gz") {
            fasta_parts = split_ext(fasta_parts.first);
        }
        if (fasta_parts.second != "fa" && fasta_parts.second != "fasta" && fasta_parts.second != "fna") {
            cerr << "error:[vg giraffe] FASTA file " << fasta_filename << " is not named like a FASTA" << endl;
            exit(1);
        }
        
        registry.provide("Reference FASTA", fasta_filename);
        // Everything else should be named like the FASTA by default
        registry.set_prefix(fasta_parts.first);
        
        if (have_input_file(optind, argc, argv)) {
            // Next one must be VCF, but check.
            // TODO: Unify with FASTA check?
            
            string vcf_filename = get_input_file_name(optind, argc, argv);
            
            auto vcf_parts = split_ext(vcf_filename);
            if (vcf_parts.second == "gz") {
                vcf_parts = split_ext(vcf_parts.first);
            }
            if (vcf_parts.second != "vcf") {
                cerr << "error:[vg giraffe] VCF file " << vcf_filename << " is not named like a VCF" << endl;
                exit(1);
            }
            
            // Determine if it is phased or not
            string file_type = IndexRegistry::vcf_is_phased(vcf_filename) ? "VCF w/ Phasing" : "VCF";
            
            // Feed it to the index registry to maybe use
            registry.provide(file_type, vcf_filename);
        }
    }

    // If we don't want rescue, let the user see we don't try it.
    if (rescue_attempts == 0 || rescue_algorithm == MinimizerMapper::rescue_none) {
        rescue_attempts = 0;
        rescue_algorithm = MinimizerMapper::rescue_none;
    }
    
    // Now all the arguments are parsed, so see if they make sense
    
    // Decide if we are outputting to an htslib format
    bool hts_output = (output_format == "SAM" || output_format == "BAM" || output_format == "CRAM");
    
    if (!ref_paths_name.empty() && !hts_output) {
        cerr << "warning:[vg giraffe] Reference path file (--ref-paths) is only used when output format (-o) is SAM, BAM, or CRAM." << endl;
        ref_paths_name = "";
    }
    
    if (output_format != "GAM" && !output_basename.empty()) {
        cerr << "error:[vg giraffe] Using an output basename (--output-basename) only makes sense for GAM format (-o)" << endl;
        exit(1);
    }
    
    if (interleaved && !fastq_filename_2.empty()) {
        cerr << "error:[vg giraffe] Cannot designate both interleaved paired ends (-i) and separate paired end file (-f)." << endl;
        exit(1);
    }

    if (!fastq_filename_1.empty() && !gam_filename.empty()) {
        cerr << "error:[vg giraffe] Cannot designate both FASTQ input (-f) and GAM input (-G) in same run." << endl;
        exit(1);
    }
    
    if (have_input_file(optind, argc, argv)) {
        // TODO: work out how to interpret additional files as reads.
        cerr << "error:[vg giraffe] Extraneous input file: " << get_input_file_name(optind, argc, argv) << endl;
        exit(1);
    }

    if ((forced_mean && ! forced_stdev) || (!forced_mean && forced_stdev)) {
        cerr << "warning:[vg giraffe] Both a mean and standard deviation must be specified for the fragment length distribution" << endl;
        cerr << "                   Detecting fragment length distribution automatically" << endl;
        forced_mean = false;
        forced_stdev = false;
        fragment_mean = 0.0;
        fragment_stdev = 0.0;
    }
    if ((forced_mean || forced_stdev || forced_rescue_attempts) && (!paired)) {
        cerr << "warning:[vg giraffe] Attempting to set paired-end parameters but running in single-end mode" << endl;
    }
    
    // The IndexRegistry doesn't try to infer index files based on the
    // basename, so do that here. We can have multiple extension options that
    // we try in order of priority.
    unordered_map<string, vector<string>> indexes_and_extensions = {
        {"Giraffe GBZ", {"giraffe.gbz", "gbz"}},
        {"XG", {"xg"}},
        {"Giraffe GBWT", {"gbwt"}},
        {"GBWTGraph", {"gg"}},
        {"Giraffe Distance Index", {"dist"}},
        {"Minimizers", {"min"}}
    };
    for (auto& completed : registry.completed_indexes()) {
        // Drop anything we already got from the list
        indexes_and_extensions.erase(completed);
    }
    for (auto& index_and_extensions : indexes_and_extensions) {
        // For each index type
        for (auto& extension : index_and_extensions.second) {
            // For each extension in priority order
            string inferred_filename = registry.get_prefix() + "." + extension;
            if (ifstream(inferred_filename).is_open()) {
                // A file with the appropriate name exists and we can read it
                registry.provide(index_and_extensions.first, inferred_filename);
                // Report it because this may not be desired behavior
                cerr << "Guessing that " << inferred_filename << " is " << index_and_extensions.first << endl;
                // Skip other extension options for the index
                break;
            }
        }
    }

    // create in-memory objects
    
    // Don't try and use all the memory.
    // TODO: add memory options like autoindex?
    registry.set_target_memory_usage(IndexRegistry::get_system_memory() / 2);
    
    auto index_targets = VGIndexes::get_default_giraffe_indexes();

#ifdef debug
    for (auto& needed : index_targets) {
        cerr << "Want index: " << needed << endl;
    }
#endif
    
    try {
        registry.make_indexes(index_targets);
    }
    catch (InsufficientInputException ex) {
        cerr << "error:[vg giraffe] Input is not sufficient to create indexes" << endl;
        cerr << ex.what();
        return 1;
    }
   
#ifdef debug
    for (auto& completed : registry.completed_indexes()) {
        cerr << "Have index: " << completed << endl;
        for (auto& filename : registry.require(completed)) {
            cerr << "\tAt: " << filename << endl;
        }
    }
#endif
    
    // Grab the minimizer index
    auto minimizer_index = vg::io::VPKG::load_one<gbwtgraph::DefaultMinimizerIndex>(registry.require("Minimizers").at(0));

    // Grab the GBZ
    auto gbz = vg::io::VPKG::load_one<gbwtgraph::GBZ>(registry.require("Giraffe GBZ").at(0));

    // Grab the distance index
    std::unique_ptr<MinimumDistanceIndex> old_distance_index = nullptr;
    SnarlDistanceIndex distance_index;
    SnarlDistanceIndex* distance_index_ptr = nullptr;
    string distance_index_file_name = registry.require("Giraffe Distance Index").at(0);
    ifstream infile_dist (distance_index_file_name);
    if (vg::io::MessageIterator::sniff_tag(infile_dist) == "DISTANCE") {
        if (show_progress) {
            cerr << "Loading Distance Index v1" << endl;
        }
        old_distance_index = vg::io::VPKG::load_one<MinimumDistanceIndex>(registry.require("Giraffe Distance Index").at(0));
    } else {
        if (show_progress) {
            cerr << "Loading Distance Index v2" << endl;
        }
        distance_index.deserialize(distance_index_file_name);
        distance_index_ptr = &distance_index;
    }
    
    // If we are tracking correctness, we will fill this in with a graph for
    // getting offsets along ref paths.
    PathPositionHandleGraph* path_position_graph = nullptr;
    // If we need an overlay for position lookup, we might be pointing into
    // this overlay
    bdsg::PathPositionOverlayHelper overlay_helper;
    // And we might load an XG
    unique_ptr<PathHandleGraph> xg_graph;
    if (track_correctness || hts_output) {
        // Usually we will get our paths from the GBZ
        PathHandleGraph* base_graph = &gbz->graph;
        // But if an XG is around, we should use that instead. Otherwise, it's not possible to provide paths when using an old GBWT/GBZ that doesn't have them.
        if (registry.available("XG")) {
            xg_graph = vg::io::VPKG::load_one<PathHandleGraph>(registry.require("XG").at(0));
            base_graph = xg_graph.get();
        }
    
        // Apply the overlay if needed.
        path_position_graph = overlay_helper.apply(base_graph);
    }

    // Set up the mapper
    if (show_progress) {
        cerr << "Initializing MinimizerMapper" << endl;
    }
    MinimizerMapper minimizer_mapper(gbz->graph, *minimizer_index, &(*old_distance_index), distance_index_ptr, path_position_graph);
    if (forced_mean && forced_stdev) {
        minimizer_mapper.force_fragment_length_distr(fragment_mean, fragment_stdev);
    }

    
    std::chrono::time_point<std::chrono::system_clock> init = std::chrono::system_clock::now();
    std::chrono::duration<double> init_seconds = init - launch;
    if (show_progress) {
        cerr << "Loading and initialization: " << init_seconds.count() << " seconds" << endl;
    }
    
    // Set up to write a report of mapping speed if requested, instead of just dumping to stderr.
    ofstream report;
    if (!report_name.empty()) {
        // Open the report
        report.open(report_name);
        if (!report) {
            // Make sure it worked
            cerr << "error[vg giraffe]: Could not open report file " << report_name << endl;
            exit(1);
        }
        
        // Add a header
        report << "#file\treads/second/thread" << endl;
    }

    // We need to loop over all the ranges...
    for_each_combo([&]() {
    
        // Work out where to send the output. Default to stdout.
        string output_filename = "-";
        if (!output_basename.empty()) {
            // Compose a name using all the parameters.
            stringstream s;
            
            s << output_basename;
            
            if (interleaved) {
                s << "-i";
            }
            s << "-D" << distance_limit;
            s << "-c" << hit_cap;
            s << "-C" << hard_hit_cap;
            s << "-F" << minimizer_score_fraction;
            s << "-M" << max_multimaps;
            s << "-e" << max_extensions;
            s << "-a" << max_alignments;
            s << "-s" << cluster_score;
            s << "-u" << cluster_coverage;
            s << "-U" << max_unique_min;
            s << "-w" << extension_set;
            s << "-v" << extension_score;
            
            s << ".gam";
            
            output_filename = s.str();
        }
    
        if (show_progress) {
            if (discard_alignments) {
                cerr << "Discarding output alignments" << endl;
            } else {
                cerr << "Mapping reads to \"" << output_filename << "\" (" << output_format << ")" << endl;
            }
        }

        if (show_progress && interleaved) {
            cerr << "--interleaved" << endl;
        }
        
        if (show_progress && prune_anchors) {
            cerr << "--prune-low-cplx" << endl;
        }

        if (show_progress) {
            cerr << "--hit-cap " << hit_cap << endl;
        }
        minimizer_mapper.hit_cap = hit_cap;

        if (show_progress) {
            cerr << "--hard-hit-cap " << hard_hit_cap << endl;
        }
        minimizer_mapper.hard_hit_cap = hard_hit_cap;

        if (show_progress) {
            cerr << "--score-fraction " << minimizer_score_fraction << endl;
        }
        minimizer_mapper.minimizer_score_fraction = minimizer_score_fraction;

        if (show_progress) {
            cerr << "--max-min " << max_unique_min << endl;
        }
        minimizer_mapper.max_unique_min = max_unique_min;

        if (show_progress) {
            cerr << "--num-bp-per-min " << num_bp_per_min << endl;
        }
        minimizer_mapper.num_bp_per_min = num_bp_per_min;

        if (show_progress) {
            cerr << "--exclude-overlapping-min " << endl;
        }
        minimizer_mapper.exclude_overlapping_min = exclude_overlapping_min;

        if (show_progress) {
            cerr << "--max-extensions " << max_extensions << endl;
        }
        minimizer_mapper.max_extensions = max_extensions;

        if (show_progress) {
            cerr << "--max-alignments " << max_alignments << endl;
        }
        minimizer_mapper.max_alignments = max_alignments;

        if (show_progress) {
            cerr << "--cluster-score " << cluster_score << endl;
        }
        minimizer_mapper.cluster_score_threshold = cluster_score;
        
        if (show_progress) {
            cerr << "--pad-cluster-score " << pad_cluster_score << endl;
        }
        minimizer_mapper.pad_cluster_score_threshold = pad_cluster_score;

        if (show_progress) {
            cerr << "--cluster-coverage " << cluster_coverage << endl;
        }
        minimizer_mapper.cluster_coverage_threshold = cluster_coverage;

        if (show_progress) {
            cerr << "--extension-score " << extension_score << endl;
        }
        minimizer_mapper.extension_score_threshold = extension_score;

        if (show_progress) {
            cerr << "--extension-set " << extension_set << endl;
        }
        minimizer_mapper.extension_set_score_threshold = extension_set;

        if (show_progress && align_from_chains) {
            cerr << "--align-from-chains " << endl;
        }
        minimizer_mapper.align_from_chains = align_from_chains;

        if (show_progress) {
            cerr << "--fallow-region-size " << fallow_region_size << endl;
        }
        minimizer_mapper.fallow_region_size = fallow_region_size;

        if (show_progress) {
            cerr << "--reseed-distance " << reseed_distance << endl;
        }
        minimizer_mapper.reseed_distance = reseed_distance;

        if (show_progress) {
            cerr << "--max-chain-connection " << max_chain_connection << endl;
        }
        minimizer_mapper.max_chain_connection = max_chain_connection;

        if (show_progress) {
            cerr << "--max-tail-length " << max_tail_length << endl;
        }
        minimizer_mapper.max_tail_length = max_tail_length;

        if (show_progress && !do_dp) {
            cerr << "--no-dp " << endl;
        }
        minimizer_mapper.do_dp = do_dp;

        if (show_progress) {
            cerr << "--max-multimaps " << max_multimaps << endl;
        }
        minimizer_mapper.max_multimaps = max_multimaps;

        if (show_progress) {
            cerr << "--distance-limit " << distance_limit << endl;
        }
        minimizer_mapper.distance_limit = distance_limit;
        
        if (show_progress && track_provenance) {
            cerr << "--track-provenance " << endl;
        }
        minimizer_mapper.track_provenance = track_provenance;
        
        if (show_progress && track_correctness) {
            cerr << "--track-correctness " << endl;
        }
        minimizer_mapper.track_correctness = track_correctness;
        
        if (show_progress && show_work) {
            cerr << "--show-work " << endl;
        }
        minimizer_mapper.show_work = show_work;

        if (show_progress && paired) {
            if (forced_mean && forced_stdev) {
                cerr << "--fragment-mean " << fragment_mean << endl; 
                cerr << "--fragment-stdev " << fragment_stdev << endl;
            }
            cerr << "--paired-distance-limit " << cluster_stdev << endl;
            cerr << "--rescue-subgraph-size " << rescue_stdev << endl;
            cerr << "--rescue-seed-limit " << rescue_seed_limit << endl;
            cerr << "--rescue-attempts " << rescue_attempts << endl;
            cerr << "--rescue-algorithm " << algorithm_names[rescue_algorithm] << endl;
        }
        minimizer_mapper.max_fragment_length = fragment_length;
        minimizer_mapper.paired_distance_stdevs = cluster_stdev;
        minimizer_mapper.rescue_subgraph_stdevs = rescue_stdev;
        minimizer_mapper.rescue_seed_limit = rescue_seed_limit;
        minimizer_mapper.max_rescue_attempts = rescue_attempts;
        minimizer_mapper.rescue_algorithm = rescue_algorithm;

        minimizer_mapper.sample_name = sample_name;
        minimizer_mapper.read_group = read_group;

        // Work out the number of threads we will have
        size_t thread_count = omp_get_max_threads();

        // Set up counters per-thread for total reads mapped
        vector<size_t> reads_mapped_by_thread(thread_count, 0);
        
        // For timing, we may run one thread first and then switch to all threads. So track both start times.
        std::chrono::time_point<std::chrono::system_clock> first_thread_start;
        std::chrono::time_point<std::chrono::system_clock> all_threads_start;
        
        // We also time in terms of CPU time
        clock_t cpu_time_before;
        
        // We may also have access to perf stats.
        vector<int> perf_fds;
        
#ifdef __linux__
        // Set up a counter for executed instructions.
        // See <https://stackoverflow.com/a/64863392/402891>
        struct perf_event_attr perf_config;
        memset(&perf_config, 0, sizeof(struct perf_event_attr));
        perf_config.type = PERF_TYPE_HARDWARE;
        perf_config.size = sizeof(struct perf_event_attr);
        perf_config.config = PERF_COUNT_HW_INSTRUCTIONS;
        perf_config.exclude_kernel = 1;
        perf_config.exclude_hv = 1;
        
        perf_fds.resize(thread_count);
        
        perf_fds[omp_get_thread_num()] = perf_event_open(&perf_config, 0, -1, -1, 0);
        if (show_progress && perf_fds[omp_get_thread_num()] == -1) {
            int problem = errno;
            cerr << "Not counting CPU instructions because perf events are unavailable: " << strerror(problem) << endl;
            perf_fds.clear();
        }
        
        // Each OMP thread will call this to make sure perf is on.
        auto ensure_perf_for_thread = [&]() {
            if (!perf_fds.empty() && perf_fds[omp_get_thread_num()] == 0) {
                perf_fds[omp_get_thread_num()] = perf_event_open(&perf_config, 0, -1, -1, 0);
            }
        };
        
        // Main thread will call this to turn it off
        auto stop_perf_for_thread = [&]() {
            if (!perf_fds.empty() && perf_fds[omp_get_thread_num()] != 0) {
                ioctl(perf_fds[omp_get_thread_num()], PERF_EVENT_IOC_DISABLE, 0);
            }
        };
        
        // Main thread will call this when mapping starts to reset the counter.
        auto reset_perf_for_thread = [&]() {
            if (!perf_fds.empty() && perf_fds[omp_get_thread_num()] != 0) {
                ioctl(perf_fds[omp_get_thread_num()], PERF_EVENT_IOC_RESET, 0);
            }
        };
        
        // TODO: we won't count the output thread, but it will appear in CPU time!
#endif

        {
        
            // Look up all the paths we might need to surject to.
            vector<tuple<path_handle_t, size_t, size_t>> paths;
            if (hts_output) {
                // For htslib we need a non-empty list of paths.
                assert(path_position_graph != nullptr);
                paths = get_sequence_dictionary(ref_paths_name, {}, *path_position_graph);
            }
            
            // Set up output to an emitter that will handle serialization and surjection.
            // Unless we want to discard all the alignments in which case do that.
            unique_ptr<AlignmentEmitter> alignment_emitter;
            if (discard_alignments) {
                alignment_emitter = make_unique<NullAlignmentEmitter>();
            } else {
                // We actually want to emit alignments.
                // Encode flags describing what we want to happen.
                int flags = ALIGNMENT_EMITTER_FLAG_NONE;
                if (prune_anchors) {
                    // When surjecting, do anchor pruning.
                    flags |= ALIGNMENT_EMITTER_FLAG_HTS_PRUNE_SUSPICIOUS_ANCHORS;
                }
                if (named_coordinates) {
                    // When not surjecting, use named segments instead of node IDs.
                    flags |= ALIGNMENT_EMITTER_FLAG_VG_USE_SEGMENT_NAMES;
                }
                
                // We send along the positional graph when we have it, and otherwise we send the GBWTGraph which is sufficient for GAF output.
                // TODO: What if we need both a positional graph and a NamedNodeBackTranslation???
                const HandleGraph* emitter_graph = path_position_graph ? (const HandleGraph*)path_position_graph : (const HandleGraph*)&(gbz->graph);
                
                alignment_emitter = get_alignment_emitter(output_filename, output_format,
                                                          paths, thread_count,
                                                          emitter_graph, flags);
            }
            
#ifdef USE_CALLGRIND
            // We want to profile the alignment, not the loading.
            CALLGRIND_START_INSTRUMENTATION;
#endif

            // Start timing overall mapping time now that indexes are loaded.
            first_thread_start = std::chrono::system_clock::now();
            cpu_time_before = clock();
            
#ifdef __linux__
            reset_perf_for_thread();
#endif

            if (interleaved || !fastq_filename_2.empty()) {
                //Map paired end from either one gam or fastq file or two fastq files

                // a buffer to hold read pairs that can't be unambiguously mapped before the fragment length distribution
                // is estimated
                // note: sufficient to have only one buffer because multithreading code enforces single threaded mode
                // during distribution estimation
                vector<pair<Alignment, Alignment>> ambiguous_pair_buffer;
                
                // Track whether the distribution was ready, so we can detect when it becomes ready and capture the all-threads start time.
                bool distribution_was_ready = false;

                // Define how to know if the paired end distribution is ready
                auto distribution_is_ready = [&]() {
                    bool is_ready = minimizer_mapper.fragment_distr_is_finalized();
                    if (is_ready && !distribution_was_ready) {
                        // It has become ready now.
                        distribution_was_ready = true;
                        
                        if (show_progress) {
                            // Report that it is now ready
                            #pragma omp critical (cerr)
                            {
                                cerr << "Using fragment length estimate: " << minimizer_mapper.get_fragment_length_mean() << " +/- " << minimizer_mapper.get_fragment_length_stdev() << endl;
                            }
                        }
                        
                        // Remember when now is.
                        all_threads_start = std::chrono::system_clock::now();
                    }
                    return is_ready;
                };
                
                // Define a way to force the distribution ready
                auto require_distribution_finalized = [&]() {
                    if (!minimizer_mapper.fragment_distr_is_finalized()){
                        cerr << "warning[vg::giraffe]: Finalizing fragment length distribution before reaching maximum sample size" << endl;
                        cerr << "                      mapped " << minimizer_mapper.get_fragment_length_sample_size() 
                             << " reads single ended with " << ambiguous_pair_buffer.size() << " pairs of reads left unmapped" << endl;
                        cerr << "                      mean: " << minimizer_mapper.get_fragment_length_mean() << ", stdev: " 
                             << minimizer_mapper.get_fragment_length_stdev() << endl;
                        minimizer_mapper.finalize_fragment_length_distr();
                    }
                };
                
                // Define how to align and output a read pair, in a thread.
                auto map_read_pair = [&](Alignment& aln1, Alignment& aln2) {
#ifdef __linux__
                    ensure_perf_for_thread();
#endif
                    toUppercaseInPlace(*aln1.mutable_sequence());
                    toUppercaseInPlace(*aln2.mutable_sequence());

                    pair<vector<Alignment>, vector<Alignment>> mapped_pairs = minimizer_mapper.map_paired(aln1, aln2, ambiguous_pair_buffer);
                    if (!mapped_pairs.first.empty() && !mapped_pairs.second.empty()) {
                        //If we actually tried to map this paired end
                        
                        // Work out whether it could be properly paired or not, if that is relevant.
                        // If we're here, let the read be properly paired in
                        // HTSlib terms no matter how far away it is in linear
                        // space (on the same contig), because it went into
                        // pair distribution estimation.
                        // TODO: The semantics are weird here. 0 means
                        // "properly paired at any distance" and
                        // numeric_limits<int64_t>::max() doesn't.
                        int64_t tlen_limit = 0;
                        if (hts_output && minimizer_mapper.fragment_distr_is_finalized()) {
                             tlen_limit = minimizer_mapper.get_fragment_length_mean() + 6 * minimizer_mapper.get_fragment_length_stdev();
                        }
                        // Emit it
                        alignment_emitter->emit_mapped_pair(std::move(mapped_pairs.first), std::move(mapped_pairs.second), tlen_limit);
                        // Record that we mapped a read.
                        reads_mapped_by_thread.at(omp_get_thread_num()) += 2;
                    }
                    
                    if (!minimizer_mapper.fragment_distr_is_finalized() && ambiguous_pair_buffer.size() >= MAX_BUFFERED_PAIRS) {
                        // We risk running out of memory if we keep this up.
                        cerr << "warning[vg::giraffe]: Encountered " << ambiguous_pair_buffer.size() << " ambiguously-paired reads before finding enough" << endl
                             << "                      unambiguously-paired reads to learn fragment length distribution. Are you sure" << endl
                             << "                      your reads are paired and your graph is not a hairball?" << endl;
                        require_distribution_finalized();
                    }
                };

                if (!gam_filename.empty()) {
                    // GAM file to remap
                    get_input_file(gam_filename, [&](istream& in) {
                        // Map pairs of reads to the emitter
                        vg::io::for_each_interleaved_pair_parallel_after_wait<Alignment>(in, map_read_pair, distribution_is_ready);
                    });
                } else if (!fastq_filename_2.empty()) {
                    //A pair of FASTQ files to map
                    fastq_paired_two_files_for_each_parallel_after_wait(fastq_filename_1, fastq_filename_2, map_read_pair, distribution_is_ready, batch_size);


                } else if ( !fastq_filename_1.empty()) {
                    // An interleaved FASTQ file to map, map all its pairs in parallel.
                    fastq_paired_interleaved_for_each_parallel_after_wait(fastq_filename_1, map_read_pair, distribution_is_ready, batch_size);
                }

                // Now map all the ambiguous pairs
                // Make sure fragment length distribution is finalized first.
                require_distribution_finalized();
                for (pair<Alignment, Alignment>& alignment_pair : ambiguous_pair_buffer) {

                    auto mapped_pairs = minimizer_mapper.map_paired(alignment_pair.first, alignment_pair.second);
                    // Work out whether it could be properly paired or not, if that is relevant.
                    int64_t tlen_limit = 0;
                    if (hts_output && minimizer_mapper.fragment_distr_is_finalized()) {
                         tlen_limit = minimizer_mapper.get_fragment_length_mean() + 6 * minimizer_mapper.get_fragment_length_stdev();
                    }
                    // Emit the read
                    alignment_emitter->emit_mapped_pair(std::move(mapped_pairs.first), std::move(mapped_pairs.second), tlen_limit);
                    // Record that we mapped a read.
                    reads_mapped_by_thread.at(omp_get_thread_num()) += 2;
                }
            } else {
                // Map single-ended

                // All the threads start at once.
                all_threads_start = first_thread_start;
            
                // Define how to align and output a read, in a thread.
                auto map_read = [&](Alignment& aln) {
#ifdef __linux__
                    ensure_perf_for_thread();
#endif
                    toUppercaseInPlace(*aln.mutable_sequence());
                
                    // Map the read with the MinimizerMapper.
                    minimizer_mapper.map(aln, *alignment_emitter);
                    // Record that we mapped a read.
                    reads_mapped_by_thread.at(omp_get_thread_num())++;
                };
                    
                if (!gam_filename.empty()) {
                    // GAM file to remap
                    get_input_file(gam_filename, [&](istream& in) {
                        // Open it and map all the reads in parallel.
                        vg::io::for_each_parallel<Alignment>(in, map_read, batch_size);
                    });
                }
                
                if (!fastq_filename_1.empty()) {
                    // FASTQ file to map, map all its reads in parallel.
                    fastq_unpaired_for_each_parallel(fastq_filename_1, map_read, batch_size);
                }
            }
        
        } // Make sure alignment emitter is destroyed and all alignments are on disk.
        
        // Now mapping is done
        std::chrono::time_point<std::chrono::system_clock> end = std::chrono::system_clock::now();
        clock_t cpu_time_after = clock();
#ifdef __linux__
        stop_perf_for_thread();
#endif
        
        // Compute wall clock elapsed
        std::chrono::duration<double> all_threads_seconds = end - all_threads_start;
        std::chrono::duration<double> first_thread_additional_seconds = all_threads_start - first_thread_start;
        
        // Compute CPU time elapsed
        double cpu_seconds = (cpu_time_after - cpu_time_before) / (double)CLOCKS_PER_SEC;
        
        // Compute instructions used
        long long total_instructions = 0;
        for (auto& perf_fd : perf_fds) {
            if (perf_fd > 0) {
                long long thread_instructions;
                if (read(perf_fd, &thread_instructions, sizeof(long long)) != sizeof(long long)) {
                    // Read failed for some reason.
                    cerr << "warning:[vg giraffe] Could not count CPU instructions executed" << endl;
                    thread_instructions = 0;
                }
                if (close(perf_fd)) {
                    int problem = errno;
                    cerr << "warning:[vg giraffe] Error closing perf event instruction counter: " << strerror(problem) << endl;
                }
                total_instructions += thread_instructions;
            }
        }
        
        // How many reads did we map?
        size_t total_reads_mapped = 0;
        for (auto& reads_mapped : reads_mapped_by_thread) {
            total_reads_mapped += reads_mapped;
        }
        
        // Compute speed (as reads per thread-second)
        double reads_per_second_per_thread = total_reads_mapped / (all_threads_seconds.count() * thread_count + first_thread_additional_seconds.count());
        // And per CPU second (including any IO threads)
        double reads_per_cpu_second = total_reads_mapped / cpu_seconds;
        double mega_instructions_per_read = total_instructions / (double)total_reads_mapped / 1E6;
        double mega_instructions_per_second = total_instructions / cpu_seconds / 1E6;
        
        if (show_progress) {
            // Log to standard error
            cerr << "Mapped " << total_reads_mapped << " reads across "
                << thread_count << " threads in "
                << all_threads_seconds.count() << " seconds with " 
                << first_thread_additional_seconds.count() << " additional single-threaded seconds." << endl;
            cerr << "Mapping speed: " << reads_per_second_per_thread
                << " reads per second per thread" << endl;
            
            cerr << "Used " << cpu_seconds << " CPU-seconds (including output)." << endl;
            cerr << "Achieved " << reads_per_cpu_second
                << " reads per CPU-second (including output)" << endl;
            
            if (total_instructions != 0) {
                cerr << "Used " << total_instructions << " CPU instructions (not including output)." << endl;
                cerr << "Mapping slowness: " << mega_instructions_per_read
                    << " M instructions per read at " << mega_instructions_per_second
                    << " M mapping instructions per inclusive CPU-second" << endl;
            }

            cerr << "Memory footprint: " << gbwt::inGigabytes(gbwt::memoryUsage()) << " GB" << endl;
        }
        
        
        if (report) {
            // Log output filename and mapping speed in reads/second/thread to report TSV
            report << output_filename << "\t" << reads_per_second_per_thread << endl;
        }
        
    });
        
    return 0;
}

// Register subcommand
static Subcommand vg_giraffe("giraffe", "fast haplotype-aware short read alignment", PIPELINE, 6, main_giraffe);<|MERGE_RESOLUTION|>--- conflicted
+++ resolved
@@ -397,15 +397,12 @@
     #define OPT_NAMED_COORDINATES 1012
     #define OPT_EXCLUDE_OVERLAPPING_MIN 1013
     #define OPT_ALIGN_FROM_CHAINS 1014
-<<<<<<< HEAD
-    #define OPT_FALLOW_REGION_SIZE 1015
-    #define OPT_RESEED_DISTANCE 1016
-    #define OPT_MAX_CHAIN_CONNECTION 1017
-    #define OPT_MAX_TAIL_LENGTH 1018
-    
-=======
     #define OPT_NUM_BP_PER_MIN 1015
->>>>>>> 13575de7
+    #define OPT_FALLOW_REGION_SIZE 1016
+    #define OPT_RESEED_DISTANCE 1017
+    #define OPT_MAX_CHAIN_CONNECTION 1018
+    #define OPT_MAX_TAIL_LENGTH 1019
+    
 
     // initialize parameters with their default options
     
