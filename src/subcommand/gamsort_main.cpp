--- conflicted
+++ resolved
@@ -1,8 +1,5 @@
-<<<<<<< HEAD
-=======
 #include "gamsorter.hpp"
 #include "stream.hpp"
->>>>>>> 13b7dfe2
 #include <getopt.h>
 #include "subcommand.hpp"
 #include "index.hpp"
@@ -88,18 +85,12 @@
         }
     }
 
-<<<<<<< HEAD
 
-=======
->>>>>>> 13b7dfe2
     if (argc <= 2){
         help_gamsort(argv);
         exit(11);
     }
-<<<<<<< HEAD
-=======
 
->>>>>>> 13b7dfe2
     gamfile = argv[optind];
 
     GAMSorter gs;
