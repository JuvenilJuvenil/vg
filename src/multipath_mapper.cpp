--- conflicted
+++ resolved
@@ -901,14 +901,10 @@
             return true;
         }
         
-<<<<<<< HEAD
+        // figure out how many rescues we will do and could do from each side
+        
         int32_t max_score_diff = get_aligner(!alignment1.quality().empty() &&
                                              !alignment2.quality().empty())->mapping_quality_score_diff(max_mapping_quality);
-=======
-        // figure out how many rescues we will do and could do from each side
-        
-        int32_t max_score_diff = get_aligner()->mapping_quality_score_diff(max_mapping_quality);
->>>>>>> 4be7a314
         
         int32_t top_score_1 = multipath_alns_1.empty() ? 0 : optimal_alignment_score(multipath_alns_1.front());
         int32_t top_score_2 = multipath_alns_2.empty() ? 0 : optimal_alignment_score(multipath_alns_2.front());
@@ -3257,40 +3253,20 @@
     }
     
     int32_t MultipathMapper::compute_raw_mapping_quality_from_scores(const vector<double>& scores, MappingQualityMethod mapq_method,
-<<<<<<< HEAD
-                                                                     bool have_qualities) const {
-=======
-                                                                     const vector<double>* multiplicities) const {
->>>>>>> 4be7a314
+                                                                     bool have_qualities, const vector<double>* multiplicities) const {
    
-        // We should never actually compute a MAPQ with the None method. If we try, it means something has gonbe wrong.
+        // We should never actually compute a MAPQ with the None method. If we try, it means something has gone wrong.
         assert(mapq_method != None);
-   
-<<<<<<< HEAD
-        // TODO: GSSWAligner's mapping quality computation insists on sometimes appending a 0 to your score list.
-        // We don't want to take a mutable score list, so we copy it here.
-        // This can be removed when GSSWAligner is fixed to take const score lists.
-        vector<double> mutable_scores(scores.begin(), scores.end());
    
         auto aligner = get_aligner(have_qualities);
         int32_t raw_mapq;
         if (mapping_quality_method == Adaptive) {
-            raw_mapq = aligner->compute_mapping_quality(mutable_scores, mutable_scores.size() < 2 ? true :
-                                                        (mutable_scores[1] < mutable_scores[0] -
-                                                         aligner->mapping_quality_score_diff(max_mapping_quality)));
+            raw_mapq = aligner->compute_mapping_quality(scores, scores.size() < 2 ? true :
+                                                        (scores[1] < scores[0] - get_aligner()->mapping_quality_score_diff(max_mapping_quality)),
+                                                        multiplicities);
         }
         else {
-            raw_mapq = aligner->compute_mapping_quality(mutable_scores, mapping_quality_method == Approx);
-=======
-        int32_t raw_mapq;
-        if (mapping_quality_method == Adaptive) {
-            raw_mapq = get_aligner()->compute_mapping_quality(scores, scores.size() < 2 ? true :
-                                                              (scores[1] < scores[0] - get_aligner()->mapping_quality_score_diff(max_mapping_quality)),
-                                                              multiplicities);
-        }
-        else {
-            raw_mapq = get_aligner()->compute_mapping_quality(scores, mapping_quality_method == Approx, multiplicities);
->>>>>>> 4be7a314
+            raw_mapq = aligner->compute_mapping_quality(scores, mapping_quality_method == Approx, multiplicities);
         }
         
         // arbitrary scaling, seems to help performance
@@ -3937,13 +3913,10 @@
         
         if (mapping_quality_method != None) {
             // Compute the raw mapping quality
-<<<<<<< HEAD
             int32_t raw_mapq = compute_raw_mapping_quality_from_scores(scores, mapping_quality_method,
                                                                        !multipath_aln_pairs.front().first.quality().empty() &&
-                                                                       !multipath_aln_pairs.front().second.quality().empty());
-=======
-            int32_t raw_mapq = compute_raw_mapping_quality_from_scores(scores, mapping_quality_method, multiplicities);
->>>>>>> 4be7a314
+                                                                       !multipath_aln_pairs.front().second.quality().empty(),
+                                                                       multiplicities);
             // Limit it to the max.
             int32_t mapq = min<int32_t>(raw_mapq, max_mapping_quality);
             multipath_aln_pairs.front().first.set_mapping_quality(mapq);
@@ -4019,15 +3992,11 @@
                 // did we find any duplicates with the optimal pair?
                 if (duplicates_1.size() > 1 || duplicates_2.size() > 1 || !to_remove.empty()) {
                     // compute the mapping quality of the whole group of duplicates for each end
-<<<<<<< HEAD
                     auto aligner = get_aligner(!multipath_aln_pairs.front().first.quality().empty() &&
                                                !multipath_aln_pairs.front().second.quality().empty());
-                    int32_t raw_mapq_1 = aligner->compute_group_mapping_quality(scores, duplicates_1);
-                    int32_t raw_mapq_2 = aligner->compute_group_mapping_quality(scores, duplicates_2);
-=======
-                    int32_t raw_mapq_1 = get_aligner()->compute_group_mapping_quality(scores, duplicates_1, multiplicities);
-                    int32_t raw_mapq_2 = get_aligner()->compute_group_mapping_quality(scores, duplicates_2, multiplicities);
->>>>>>> 4be7a314
+
+                    int32_t raw_mapq_1 = aligner->compute_group_mapping_quality(scores, duplicates_1, multiplicities);
+                    int32_t raw_mapq_2 = aligner->compute_group_mapping_quality(scores, duplicates_2, multiplicities);
                     
                     // arbitrary scaling, seems to help performance
                     raw_mapq_1 *= mapq_scaling_factor;
