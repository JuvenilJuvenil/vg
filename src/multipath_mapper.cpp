--- conflicted
+++ resolved
@@ -1014,13 +1014,7 @@
 #endif
             rev_trans.insert(make_pair(trans_record.second.first,
                                        make_pair(trans_record.first, trans_record.second.second)));
-<<<<<<< HEAD
-        }
-        
-        algorithms::sort(&align_graph);
-=======
-        };
->>>>>>> 2b664372
+        }
         
 #ifdef debug_multipath_mapper
         cerr << "making multipath alignment MEM graph" << endl;
