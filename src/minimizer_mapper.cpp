--- conflicted
+++ resolved
@@ -3591,7 +3591,6 @@
                     hit = reverse_base_pos(hit, node_length);
                 }
                 // Extract component id and offset in the root chain, if we have them for this seed.
-<<<<<<< HEAD
                 seeds.emplace_back();
                 seeds.back().pos = hit;
                 seeds.back().source = i;
@@ -3612,13 +3611,6 @@
                 } else {
                     //If the zipcode was saved in the payload
                     seeds.back().zipcode.fill_in_zipcode_from_payload(minimizer.occs[j].payload);
-=======
-                // TODO: Get all the seed values here
-                // TODO: Don't use the seed payload anymore
-                gbwtgraph::Payload chain_info = no_chain_info();
-                if (minimizer.occs[j].payload != MIPayload::NO_CODE) {
-                    chain_info = minimizer.occs[j].payload;
->>>>>>> ebe195d7
                 }
                 ZipCodeDecoder* decoder = new ZipCodeDecoder(&seeds.back().zipcode);
                 seeds.back().zipcode_decoder.reset(decoder);
