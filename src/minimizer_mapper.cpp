--- conflicted
+++ resolved
@@ -33,10 +33,11 @@
 #ifdef debug
     cerr << "Cap for " << total_windows << ": ";
 #endif
-    if (total_windows == 0 || total_windows == numeric_limits<size_t>::max()) {
+    if (total_windows == 0 || total_windows == numeric_limits<size_t>::max() || minimizer_indexes.size() != 1) {
         // No limit can be imposed (because no windows need breaking, or
         // because we got a sentinel max value which means basically the same
-        // thing).
+        // thing, or because we are using multiple minimizer indexes and don't
+        // keep windows straight between them).
 #ifdef debug
         cerr << "uncapped" << endl;
 #endif
@@ -50,7 +51,7 @@
         
         // Work out how big a window that gives rise to a minimizer actually is.
         // Use the kmer size and the number of 1-bp-slid kmers in a window
-        size_t window_size = minimizer_index.k() + minimizer_index.w() - 1;
+        size_t window_size = minimizer_indexes[0]->k() + minimizer_indexes[0]->w() - 1;
     
         // Compute how the windows could most overlap, since we forgot where
         // they actually were in the read. If they all overlap, they cover the
@@ -109,39 +110,13 @@
         funnel.stage("minimizer");
     }
     
-<<<<<<< HEAD
-    // We will find all the seed hits
-    vector<pos_t> seeds;
-    
-    // This will hold all the minimizers in the query, and the number of
-    // windows they are responsible for. When multiple minimizer instances
-    // exist in a window (necessarily with the same sequence), the window is
-    // assigned arbitrarily. So we need to make sure we always take all the
-    // minimizers or none with a given sequence.
-    vector<pair<gbwtgraph::DefaultMinimizerIndex::minimizer_type, size_t>> minimizers;
-    // And either way this will map from seed to minimizer that generated it
-    vector<size_t> seed_to_source;
-    
-    // Find minimizers in the query
-    minimizers = minimizer_index.weighted_minimizers(aln.sequence());
-    
-    if (track_provenance) {
-        // Record how many we found, as new lines.
-        funnel.introduce(minimizers.size());
-        
-        // Start the minimizer locating stage
-        funnel.stage("seed");
-    }
-    
-    // Get hit counts for all the minimizers
-    std::vector<size_t> minimizer_hit_counts(minimizers.size(), 0);
-=======
     // Minimizers from each index and scores as 1 + ln(hard_hit_cap) - ln(hits).
     struct Minimizer {
         typename gbwtgraph::DefaultMinimizerIndex::minimizer_type value;
-        size_t hits;
+        size_t windows; // How many windows in the read are assigned to this minimizer instance?
+        size_t hits; // How many hits does the minimizer have?
         const typename gbwtgraph::DefaultMinimizerIndex::code_type* occs;
-        size_t origin; // From minimizer_indexes[origin].
+        size_t origin; // This minimizer came from minimizer_indexes[origin].
         double score;
 
         // Sort the minimizers in descending order by score.
@@ -150,54 +125,33 @@
         }
     };
     std::vector<Minimizer> minimizers;
->>>>>>> 500142b8
 
     // Find the minimizers and score them.
     double base_target_score = 0.0;
-<<<<<<< HEAD
-    for (size_t i = 0; i < minimizers.size(); i++) {
-        minimizer_hit_counts[i] = minimizer_index.count(minimizers[i].first);
-        size_t& hits = minimizer_hit_counts[i];
-        if (hits > 0) {
-            if (hits <= hard_hit_cap) {
-                minimizer_score[i] = 1.0 + std::log(hard_hit_cap) - std::log(hits);
-            } else {
-                minimizer_score[i] = 1.0;
-=======
     double base_score = 1.0 + std::log(hard_hit_cap);
     for (size_t i = 0; i < minimizer_indexes.size(); i++) {
-        auto current_minimizers = minimizer_indexes[i]->minimizers(aln.sequence());
-        for (auto& minimizer : current_minimizers) {
+        
+        vector<pair<gbwtgraph::DefaultMinimizerIndex::minimizer_type, size_t>> current_minimizers = 
+            minimizer_indexes[i]->weighted_minimizers(aln.sequence());
+
+        for (auto& minimizer_and_windows : current_minimizers) {
             double score = 0.0;
-            auto hits = minimizer_indexes[i]->count_and_find(minimizer);
+            auto hits = minimizer_indexes[i]->count_and_find(minimizer_and_windows.first);
             if (hits.first > 0) {
                 if (hits.first <= hard_hit_cap) {
                     score = base_score - std::log(hits.first);
                 } else {
                     score = 1.0;
                 }
->>>>>>> 500142b8
-            }
-            minimizers.push_back({ minimizer, hits.first, hits.second, i, score });
+            }
+            minimizers.push_back({ minimizer_and_windows.first, minimizer_and_windows.second, hits.first, hits.second, i, score });
             base_target_score += score;
         }
     }
     double target_score = (base_target_score * minimizer_score_fraction) + 0.000001;
+    // Sort (and renumber in best-to-worst order) all the minimizers
     std::sort(minimizers.begin(), minimizers.end());
 
-<<<<<<< HEAD
-    // Sort the minimizers by score, and then by minimizer key.
-    // Since multiple instances of the same minimizer have the same hit count,
-    // they all have the same score and will sort together.
-    std::vector<size_t> minimizers_in_order(minimizers.size());
-    for (size_t i = 0; i < minimizers_in_order.size(); i++) {
-        minimizers_in_order[i] = i;
-    }
-    std::sort(minimizers_in_order.begin(), minimizers_in_order.end(), [&](const size_t a, const size_t b) {
-        return (minimizer_score[a] > minimizer_score[b]) ||
-            (minimizer_score[a] == minimizer_score[b] && minimizers[a].first.key < minimizers[b].first.key);
-    });
-=======
     if (track_provenance) {
         // Record how many we found, as new lines.
         funnel.introduce(minimizers.size());
@@ -209,7 +163,6 @@
     // Store the seeds and their source minimizers in separate vectors.
     std::vector<pos_t> seeds;
     std::vector<size_t> seed_to_source;
->>>>>>> 500142b8
 
     // Select the minimizers we use for seeds.
     size_t rejected_count = 0;
@@ -240,11 +193,6 @@
     // previous one.
     bool took_last = false;
     for (size_t i = 0; i < minimizers.size(); i++) {
-<<<<<<< HEAD
-        size_t minimizer_num = minimizers_in_order[i];
-        
-=======
->>>>>>> 500142b8
         if (track_provenance) {
             // Say we're working on it
             funnel.processing_input(i);
@@ -252,63 +200,40 @@
 
         // Select the minimizer if it is informative enough or if the total score
         // of the selected minimizers is not high enough.
-<<<<<<< HEAD
-        size_t& hits = minimizer_hit_counts[minimizer_num];
-        
-#ifdef debug
-        cerr << "Minimizer " << minimizer_num << " = " << minimizers[minimizer_num].first.key.decode(minimizer_index.k())
-            << " has " << hits << " hits" << endl;
-=======
         const Minimizer& minimizer = minimizers[i];
         
 #ifdef debug
         cerr << "Minimizer " << i << " = " << minimizer.value.key.decode(minimizer_indexes[minimizer.origin]->k())
              << " has " << minimizer.hits << " hits" << endl;
->>>>>>> 500142b8
 #endif
 
         // Record that we had this many hits of a minimizer
-        total_hits += hits;
+        total_hits += minimizer.hits;
         // And how many windows it represents
-        total_windows += minimizers[minimizer_num].second;
+        total_windows += minimizer.windows;
         
         if (minimizer.hits == 0) {
             // A minimizer with no hits can't go on.
             took_last = false;
             // But we should treat it as located, because we know it isn't anywhere.
-            minimizer_located[minimizer_num] = true;
+            minimizer_located[i] = true;
             if (track_provenance) {
-<<<<<<< HEAD
-                funnel.fail("any-hits", minimizer_num);
-                
-                unused_minimizer_hit_counts.push_back(hits);
-                for (size_t i = 0; i < minimizers[minimizer_num].second; i++) {
-                    unused_window_hit_counts.push_back(hits);
-                }
-            }
-        } else if (seeds.size() == 1 || hits <= hit_cap ||
-            (hits <= hard_hit_cap && selected_score + minimizer_score[minimizer_num] <= target_score) ||
-            (took_last && i > 0 && minimizers[minimizer_num].first.key == minimizers[minimizers_in_order[i-1]].first.key)) {
+                funnel.fail("any-hits", i);
+            }
+        } else if (seeds.size() == 1 ||
+            minimizer.hits <= hit_cap || 
+            (minimizer.hits <= hard_hit_cap && selected_score + minimizer.score <= target_score) ||
+            (took_last && i > 0 && minimizer.value.key == minimizers[i - 1].value.key)) {
             // We should keep this minimizer instance because we only have one
             // seed location already, or it is sufficiently rare, or we want it
             // to make target_score, or it is the same sequence as the previous
             // minimizer which we also took.
-            
-            // Locate the hits.
-            minimizer_located[minimizer_num] = true;
-            for (auto& hit : minimizer_index.find(minimizers[minimizer_num].first)) {
-                // Reverse the hits for a reverse minimizer
-                if (minimizers[minimizer_num].first.is_reverse) {
-=======
-                funnel.fail("any-hits", i);
-            }
-        } else if (seeds.size() == 1 || minimizer.hits <= hit_cap || (minimizer.hits <= hard_hit_cap && selected_score + minimizer.score <= target_score)) {
+        
             // Locate the hits.
             for (size_t j = 0; j < minimizer.hits; j++) {
                 pos_t hit = gbwtgraph::DefaultMinimizerIndex::decode(minimizer.occs[j]);
                 // Reverse the hits for a reverse minimizer
                 if (minimizer.value.is_reverse) {
->>>>>>> 500142b8
                     size_t node_length = gbwt_graph.get_length(gbwt_graph.get_handle(id(hit)));
                     hit = reverse_base_pos(hit, node_length);
                 }
@@ -319,39 +244,24 @@
                 seeds.push_back(hit);
                 seed_to_source.push_back(i);
             }
-<<<<<<< HEAD
-            
-            if (!(took_last && i > 0 && minimizers[minimizer_num].first.key == minimizers[minimizers_in_order[i-1]].first.key)) {
+            
+            if (!(took_last && i > 0 && minimizer.value.key == minimizers[i - 1].value.key)) {
                 // We did not also take a previous identical-sequence minimizer, so count this one towards the score.
-                selected_score += minimizer_score[minimizer_num];
+                selected_score += minimizer.score;
             }
             
             // Remember that we located these hits
-            located_hits += hits;
+            located_hits += minimizer.hits;
             
             // And that we located all these windows
-            located_windows += minimizers[minimizer_num].second;
-            
-#ifdef debug
-            cerr << "Located " << minimizers[minimizer_num].second << " windows with minimizer " << minimizer_num << endl;
+            located_windows += minimizer.windows;
+            
+#ifdef debug
+            cerr << "Located " << minimizer.windows << " windows with minimizer " << i << endl;
 #endif
             
             // And that we took this minimizer
             took_last = true;
-            
-            if (track_provenance) {
-                // Record in the funnel that this minimizer gave rise to these seeds.
-                funnel.pass("any-hits", minimizer_num);
-                funnel.pass("hard-hit-cap", minimizer_num);
-                funnel.pass("hit-cap||score-fraction", minimizer_num, selected_score  / base_target_score);
-                funnel.expand(minimizer_num, hits);
-                
-                used_minimizer_hit_counts.push_back(hits);
-                for (size_t i = 0; i < minimizers[minimizer_num].second; i++) {
-                    used_window_hit_counts.push_back(hits);
-                }
-=======
-            selected_score += minimizer.score;
             
             if (track_provenance) {
                 // Record in the funnel that this minimizer gave rise to these seeds.
@@ -359,45 +269,38 @@
                 funnel.pass("hard-hit-cap", i);
                 funnel.pass("hit-cap||score-fraction", i, selected_score  / base_target_score);
                 funnel.expand(i, minimizer.hits);
->>>>>>> 500142b8
+                
+                used_minimizer_hit_counts.push_back(minimizer.hits);
+                for (size_t j = 0; j < minimizer.windows; j++) {
+                    used_window_hit_counts.push_back(minimizer.hits);
+                }
             }
         } else if (minimizer.hits <= hard_hit_cap) {
             // Passed hard hit cap but failed score fraction/normal hit cap
             took_last = false;
             rejected_count++;
             if (track_provenance) {
-<<<<<<< HEAD
-                funnel.pass("any-hits", minimizer_num);
-                funnel.pass("hard-hit-cap", minimizer_num);
-                funnel.fail("hit-cap||score-fraction", minimizer_num, (selected_score + minimizer_score[minimizer_num]) / base_target_score);
-                
-                unused_minimizer_hit_counts.push_back(hits);
-                for (size_t i = 0; i < minimizers[minimizer_num].second; i++) {
-                    unused_window_hit_counts.push_back(hits);
-                }
-=======
                 funnel.pass("any-hits", i);
                 funnel.pass("hard-hit-cap", i);
                 funnel.fail("hit-cap||score-fraction", i, (selected_score + minimizer.score) / base_target_score);
->>>>>>> 500142b8
+                
+                unused_minimizer_hit_counts.push_back(minimizer.hits);
+                for (size_t j = 0; j < minimizer.windows; j++) {
+                    unused_window_hit_counts.push_back(minimizer.hits);
+                }
             }
         } else {
             // Failed hard hit cap
             took_last = false;  
             rejected_count++;
             if (track_provenance) {
-<<<<<<< HEAD
-                funnel.pass("any-hits", minimizer_num);
-                funnel.fail("hard-hit-cap", minimizer_num);
-                
-                unused_minimizer_hit_counts.push_back(hits);
-                for (size_t i = 0; i < minimizers[minimizer_num].second; i++) {
-                    unused_window_hit_counts.push_back(hits);
-                }
-=======
                 funnel.pass("any-hits", i);
                 funnel.fail("hard-hit-cap", i);
->>>>>>> 500142b8
+                
+                unused_minimizer_hit_counts.push_back(minimizer.hits);
+                for (size_t j = 0; j < minimizer.windows; j++) {
+                    unused_window_hit_counts.push_back(minimizer.hits);
+                }
             }
         }
         if (track_provenance) {
@@ -480,13 +383,8 @@
 
         // Compute the score.
         for (size_t j = 0; j < minimizers.size(); j++) {
-<<<<<<< HEAD
             if (present_in_cluster[i][j]) {
-                cluster_score[i] += minimizer_score[j];
-=======
-            if (present[j]) {
                 cluster_score[i] += minimizers[j].score;
->>>>>>> 500142b8
             }
         }
         
@@ -507,16 +405,10 @@
             const Minimizer& minimizer = minimizers[seed_to_source[hit_index]];
 
             // The offset of a reverse minimizer is the endpoint of the kmer
-<<<<<<< HEAD
-            size_t start_offset = minimizers[source_index].first.offset;
-            if (minimizers[source_index].first.is_reverse) {
-                start_offset = start_offset + 1 - minimizer_index.k();
-=======
             size_t start_offset = minimizer.value.offset;
             size_t k = minimizer_indexes[minimizer.origin]->k();
             if (minimizer.value.is_reverse) {
                 start_offset = start_offset + 1 - k;
->>>>>>> 500142b8
             }
 
             // Set the k bits starting at start_offset.
@@ -602,10 +494,10 @@
         for (size_t i = 0; i < minimizers.size(); i++) {
             if (!present_in_cluster[cluster_num][i] && minimizer_located[i]) {
                 // This minimizer and all its windows would have to have been created by mistake.
-                cluster_wrong_windows += minimizers[i].second; 
+                cluster_wrong_windows += minimizers[i].windows; 
 #ifdef debug
                 cerr << "Cluster " << cluster_num << " lacks located minimizer " << i << " and would have "
-                    << minimizers[i].second << " errored windows if it produced this read" << endl;
+                    << minimizers[i].windows << " errored windows if it produced this read" << endl;
 #endif
             }
         }
@@ -688,19 +580,11 @@
             GaplessExtender::cluster_type seed_matchings;
             for (auto& seed_index : cluster) {
                 // Insert the (graph position, read offset) pair.
-<<<<<<< HEAD
-                seed_matchings.insert(GaplessExtender::to_seed(seeds[seed_index], minimizers[seed_to_source[seed_index]].first.offset));
-#ifdef debug
-                cerr << "Seed read:" << minimizers[seed_to_source[seed_index]].first.offset << " = " << seeds[seed_index]
-                    << " from minimizer " << seed_to_source[seed_index] << "("
-                    << minimizer_index.count(minimizers[seed_to_source[seed_index]].first) << ")" << endl;
-=======
                 seed_matchings.insert(GaplessExtender::to_seed(seeds[seed_index], minimizers[seed_to_source[seed_index]].value.offset));
 #ifdef debug
                 const Minimizer& minimizer = minimizers[seed_to_source[seed_index]];
                 cerr << "Seed read:" << minimizer.value.offset << " = " << seeds[seed_index]
                     << " from minimizer " << seed_to_source[seed_index] << "(" << minimizer.hits << ")" << endl;
->>>>>>> 500142b8
 #endif
             }
             
@@ -1051,9 +935,9 @@
     size_t extended_cluster_windows = 0;
     for (size_t i = 0; i < minimizers.size(); i++) {
         if (present_in_any_extended_cluster[i]) {
-            extended_cluster_windows += minimizers[i].second;
-#ifdef debug
-            cerr << "Get " << minimizers[i].second << " windows from minimizer " << i << endl;
+            extended_cluster_windows += minimizers[i].windows;
+#ifdef debug
+            cerr << "Get " << minimizers[i].windows << " windows from minimizer " << i << endl;
 #endif
         }
     }
@@ -1141,7 +1025,7 @@
             for (size_t minimizer_num = 0; minimizer_num < present.size(); minimizer_num++) {
                 if (present[minimizer_num]) {
                     // For each minimizer in the cluster, record its hit count
-                    cluster_minimizer_hit_counts.push_back(minimizer_hit_counts.at(minimizer_num));
+                    cluster_minimizer_hit_counts.push_back(minimizers.at(minimizer_num).hits);
                 }
             }
             
@@ -1153,7 +1037,11 @@
         set_annotation(mappings[0], "mapq_winning_cluster_median_minimizer_count", median(cluster_minimizer_hit_counts));
        
         // Also annotate with MAPQ-relevant facts about the read and not just the cluster
-        // minimizer_hit_counts is not used after here so we can modify it.
+        vector<size_t> minimizer_hit_counts;
+        minimizer_hit_counts.reserve(minimizers.size());
+        for (auto& minimizer : minimizers) {
+            minimizer_hit_counts.push_back(minimizer.hits);
+        }
         std::sort(minimizer_hit_counts.begin(), minimizer_hit_counts.end());
         set_annotation(mappings[0], "mapq_minimizer_counts", minimizer_hit_counts);
         set_annotation(mappings[0], "mapq_median_minimizer_count", median(minimizer_hit_counts));
