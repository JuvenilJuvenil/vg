--- conflicted
+++ resolved
@@ -670,15 +670,12 @@
                 REQUIRE(std::get<2>(traceback.second[1]) == std::numeric_limits<int32_t>::min());
 
             }
-<<<<<<< HEAD
-=======
             SECTION("Max distance") {
                 REQUIRE(distance_index.maximum_distance(n3->id(), false, 0, n5->id(), false, 0) == 5);
                 REQUIRE(distance_index.maximum_distance(n2->id(), false, 0, n7->id(), false, 0) == 9);
                 REQUIRE(distance_index.maximum_distance(n1->id(), false, 0, n8->id(), false, 0) == 13);
                 REQUIRE(distance_index.maximum_distance(n2->id(), false, 0, n5->id(), false, 0) == 6);
             }
->>>>>>> d2f1c908
         }
         TEST_CASE( "Snarl decomposition can traverse multiple components in the root",
                   "[snarl_distance]" ) {
@@ -5421,7 +5418,6 @@
             IntegratedSnarlFinder snarl_finder(graph); 
          
             SECTION("Save distance index as a string") {
-<<<<<<< HEAD
                 SnarlDistanceIndex distance_index;
 
                 string file = "test_graph.dist"; 
@@ -5454,18 +5450,13 @@
                 }
             }
             SECTION("Save distance index as a file stream") {
-=======
->>>>>>> d2f1c908
                 SnarlDistanceIndex distance_index;
+                fill_in_distance_index(&distance_index, &graph, &snarl_finder);
 
                 string file = "test_graph.dist"; 
-                fill_in_distance_index(&distance_index, &graph, &snarl_finder);
-<<<<<<< HEAD
                 ofstream out (file);
                 distance_index.serialize(out);
-=======
-                distance_index.serialize(file);
->>>>>>> d2f1c908
+                out.close();
 
                 REQUIRE(distance_index.minimum_distance(1, false, 0,7, false, 0) == 8);
                 REQUIRE(distance_index.minimum_distance(1, false, 0,8, false, 0) == 9);
@@ -5477,13 +5468,10 @@
                 REQUIRE(distance_index.minimum_distance(7, false, 0,1, true, 0) == 11);
         
                 SECTION("Load index") {
+                    ifstream in ( file);
                     SnarlDistanceIndex new_distance_index;
-<<<<<<< HEAD
-                    ifstream in ( file);
                     new_distance_index.deserialize(in);
-=======
-                    new_distance_index.deserialize(file);
->>>>>>> d2f1c908
+                    in.close();
 
 
                     REQUIRE(new_distance_index.minimum_distance(1, false, 0,7, false, 0) == 8);
@@ -5497,23 +5485,12 @@
         
                 }
             }
-<<<<<<< HEAD
             SECTION("Save distance index with vpkg") {
                 SnarlDistanceIndex distance_index;
 
                 string file = "test_graph.dist"; 
                 fill_in_distance_index(&distance_index, &graph, &snarl_finder);
                 vg::io::VPKG::save(distance_index, file);
-=======
-            SECTION("Save distance index as a file stream") {
-                SnarlDistanceIndex distance_index;
-                fill_in_distance_index(&distance_index, &graph, &snarl_finder);
-
-                string file = "test_graph.dist"; 
-                ofstream out (file);
-                distance_index.serialize(out);
-                out.close();
->>>>>>> d2f1c908
 
                 REQUIRE(distance_index.minimum_distance(1, false, 0,7, false, 0) == 8);
                 REQUIRE(distance_index.minimum_distance(1, false, 0,8, false, 0) == 9);
@@ -5525,49 +5502,9 @@
                 REQUIRE(distance_index.minimum_distance(7, false, 0,1, true, 0) == 11);
         
                 SECTION("Load index") {
-<<<<<<< HEAD
                     auto new_distance_index = vg::io::VPKG::load_one<SnarlDistanceIndex>(file);
 
 
-=======
-                    ifstream in ( file);
-                    SnarlDistanceIndex new_distance_index;
-                    new_distance_index.deserialize(in);
-                    in.close();
-
-
-                    REQUIRE(new_distance_index.minimum_distance(1, false, 0,7, false, 0) == 8);
-                    REQUIRE(new_distance_index.minimum_distance(1, false, 0,8, false, 0) == 9);
-                    REQUIRE(new_distance_index.minimum_distance(1, false, 0,8, true, 0) == 9);
-                    REQUIRE(new_distance_index.minimum_distance(1, false, 0,5, false, 0) == 8);
-                    REQUIRE(new_distance_index.minimum_distance(8, false, 0,5, true, 0) == 5);
-                    REQUIRE(new_distance_index.minimum_distance(3, false, 0,6, false, 0) == 5);
-                    REQUIRE(new_distance_index.minimum_distance(3, false, 0,10, false, 0) == 11);
-                    REQUIRE(new_distance_index.minimum_distance(7, false, 0,1, true, 0) == 11);
-        
-                }
-            }
-            SECTION("Save distance index with vpkg") {
-                SnarlDistanceIndex distance_index;
-
-                string file = "test_graph.dist"; 
-                fill_in_distance_index(&distance_index, &graph, &snarl_finder);
-                vg::io::VPKG::save(distance_index, file);
-
-                REQUIRE(distance_index.minimum_distance(1, false, 0,7, false, 0) == 8);
-                REQUIRE(distance_index.minimum_distance(1, false, 0,8, false, 0) == 9);
-                REQUIRE(distance_index.minimum_distance(1, false, 0,8, true, 0) == 9);
-                REQUIRE(distance_index.minimum_distance(1, false, 0,5, false, 0) == 8);
-                REQUIRE(distance_index.minimum_distance(8, false, 0,5, true, 0) == 5);
-                REQUIRE(distance_index.minimum_distance(3, false, 0,6, false, 0) == 5);
-                REQUIRE(distance_index.minimum_distance(3, false, 0,10, false, 0) == 11);
-                REQUIRE(distance_index.minimum_distance(7, false, 0,1, true, 0) == 11);
-        
-                SECTION("Load index") {
-                    auto new_distance_index = vg::io::VPKG::load_one<SnarlDistanceIndex>(file);
-
-
->>>>>>> d2f1c908
                     REQUIRE(new_distance_index->minimum_distance(1, false, 0,7, false, 0) == 8);
                     REQUIRE(new_distance_index->minimum_distance(1, false, 0,8, false, 0) == 9);
                     REQUIRE(new_distance_index->minimum_distance(1, false, 0,8, true, 0) == 9);
