--- conflicted
+++ resolved
@@ -1043,7 +1043,6 @@
             callback(chunk.graph);
         };
 
-<<<<<<< HEAD
         std::function<vector<string>(string, char)> split = [](string s, char delim){
             vector<string> ret;
             stringstream sstream(s);
@@ -1054,8 +1053,6 @@
             return ret;
         };
 
-=======
->>>>>>> bce0db14
         while (variant_source.get() && variant_source.get()->sequenceName == vcf_contig &&
                 variant_source.get()->position >= leading_offset &&
                 variant_source.get()->position + variant_source.get()->ref.size() <= reference_end) {
@@ -1074,7 +1071,6 @@
                 var_is_sv = true;
                 for (int alt_pos = 0; alt_pos < variant_source.get()->alt.size(); ++alt_pos) {
                     string a = vvar->alt[alt_pos];
-<<<<<<< HEAD
                     // These should be normalized-ish
                     // Ref field might be "N"
                     // Alt field could be <INS>, but it *should* be the inserted sequence,
@@ -1083,8 +1079,6 @@
 
                     bool good = true;
 
-=======
->>>>>>> bce0db14
                     if (!(vvar->info["SVTYPE"][alt_pos] == "INV" ||
                                 vvar->info["SVTYPE"][alt_pos] == "DEL" ||
                                 vvar->info["SVTYPE"][alt_pos] == "INS") || vvar->alt.size() > 1){
@@ -1102,10 +1096,7 @@
                     }
 
                     else{
-<<<<<<< HEAD
                         // If we have neither, we'll ignore it.
-=======
->>>>>>> bce0db14
                         variant_acceptable = false;
                         break;
                     }
@@ -1123,7 +1114,7 @@
                         
                         vvar->alt[alt_pos].assign(reference.getSubSequence(reference_contig, vvar->position, 1));
 
-                        if (vvar->ref.size() - 1 != sv_len){
+                        if (vvar->ref.size() != sv_len){
                             cerr << "Variant made is incorrect size" << endl;
                             cerr << vvar->ref.size() - 1 << "\t" << sv_len << endl;
                             cerr <<vvar->ref[vvar->ref.size() - 1] << "\t" << endl;
@@ -1138,10 +1129,7 @@
                         reverse(alt_str.begin(), alt_str.end());
                         vvar->alt[alt_pos] = alt_str;
 
-<<<<<<< HEAD
                         // add 3 bases padding to right side 
-=======
->>>>>>> bce0db14
                         vvar->ref.insert(0, reference.getSubSequence(reference_contig, vvar->position - 3, 3));
                         vvar->alt[alt_pos].insert(0, reference.getSubSequence(reference_contig, vvar->position - 3, 3));
                         vvar->position = vvar->position - 3;
@@ -1157,12 +1145,8 @@
             }
 
 
-<<<<<<< HEAD
-
-            for (string& alt : vvar->alt) {
-=======
+
             for (string& alt : vvar->alt){
->>>>>>> bce0db14
                 // Validate each alt of the variant
                 if(!allATGC(alt)) {
                     // It may be a symbolic allele or something. Skip this variant.
@@ -1172,10 +1156,6 @@
                     break;
                 }
             }
-<<<<<<< HEAD
-
-=======
->>>>>>> bce0db14
             if (!variant_acceptable) {
                 // Skip variants that have symbolic alleles or other nonsense we can't parse.
                 variant_source.handle_buffer();
@@ -1303,7 +1283,6 @@
                 cerr << "Contig " << kv.first << " is in reference " << i << endl;
 #endif
             }
-<<<<<<< HEAD
 
 
         }
@@ -1315,25 +1294,13 @@
             //         
             if (!vcf->is_open()) {
                 //                             // Except those that didn't open.
-=======
-        }
-
-        // Make VcfBuffers on all the variant files.
-        vector<unique_ptr<VcfBuffer>> buffers;
-        for (auto* vcf : variant_files) {
-            // Every VCF gets a buffer wrapped around it.
-
-            if (!vcf->is_open()) {
-                // Except those that didn't open.
->>>>>>> bce0db14
+
                 continue;
             }
 
             // These will all get destructed when the vector goes away.
             buffers.emplace_back(new VcfBuffer(vcf));
         }
-<<<<<<< HEAD
-
         if (!allowed_vcf_names.empty()) {
             // If we have a set of contigs to do, do those directly.
 
@@ -1372,197 +1339,13 @@
                         // Seek to just the whole contig
                         found_region = buffer->set_region(vcf_name);
                     }
-
-                    if (found_region) {
-                        // This buffer is the one!
-                        // Construct the graph for this contig with the FASTA and the VCF.
-                        construct_graph(vcf_name, *reference, *buffer, callback);
-                        break;
-                    }
-                }
-
-                // Make VcfBuffers on all the variant files.
-                vector<unique_ptr<VcfBuffer>> buffers;
-                for (auto* vcf : variant_files) {
-                    // Every VCF gets a buffer wrapped around it.
-
-                    if (!vcf->is_open()) {
-                        // Except those that didn't open.
-                        continue;
-                    }
-
-                    // These will all get destructed when the vector goes away.
-                    buffers.emplace_back(new VcfBuffer(vcf));
-                }
-
-                if (!allowed_vcf_names.empty()) {
-                    // If we have a set of contigs to do, do those directly.
-
-                    for (string vcf_name : allowed_vcf_names) {
-                        // For each VCF contig, get the FASTA name
-                        string fasta_name = vcf_to_fasta(vcf_name);
-                        // Also the FASTA reference that has that sequence
-                        assert(reference_for.count(fasta_name));
-                        FastaReference* reference = reference_for[fasta_name];
-
-                        // We'll set this to true if we actually find the VCF that contains
-                        // the variants for this sequence.
-                        bool found_region = false;
-
-                        for (auto& buffer : buffers) {
-                            // For each VCF we are going to read
-                            if(!buffer->has_tabix()) {
-                                // Die if we don't have indexes for everyone.
-                                // TODO: report errors to caller instead.
-#pragma omp critical (cerr)
-                                cerr << "[vg::Constructor] Error: all VCFs must be indexed when restricting to a region" << endl;
-                                exit(1);
-                            }
-
-                            // Try seeking to the right contig/region
-                            if (allowed_vcf_regions.count(vcf_name)) {
-                                // Seek to just that region (0-based)
-                                found_region = buffer->set_region(vcf_name, allowed_vcf_regions[vcf_name].first,
-                                        allowed_vcf_regions[vcf_name].second);
-                            } else {
-                                // Seek to just the whole contig
-                                found_region = buffer->set_region(vcf_name);
-                            }
-
-                            if (found_region) {
-                                // This buffer is the one!
-                                // Construct the graph for this contig with the FASTA and the VCF.
-                                construct_graph(vcf_name, *reference, *buffer, callback);
-                                break;
-                            }
-                        }
-
-                        if (!found_region) {
-                            // None of the VCFs include variants on this sequence.
-                            // Just build the graph for this sequence with no varaints.
-                            VcfBuffer empty(nullptr);
-                            construct_graph(vcf_name, *reference, empty, callback);
-                        }
-=======
-
-        if (!allowed_vcf_names.empty()) {
-            // If we have a set of contigs to do, do those directly.
-
-            for (string vcf_name : allowed_vcf_names) {
-                // For each VCF contig, get the FASTA name
-                string fasta_name = vcf_to_fasta(vcf_name);
-
-#ifdef debug
-                cerr << "Make graph for " << vcf_name << " = " << fasta_name << endl;
-#endif
-
-                // Also the FASTA reference that has that sequence
-                assert(reference_for.count(fasta_name));
-                FastaReference* reference = reference_for[fasta_name];
-
-                // We'll set this to true if we actually find the VCF that contains
-                // the variants for this sequence.
-                bool found_region = false;
-
-                for (auto& buffer : buffers) {
-                    // For each VCF we are going to read
-                    if(!buffer->has_tabix()) {
-                        // Die if we don't have indexes for everyone.
-                        // TODO: report errors to caller instead.
-#pragma omp critical (cerr)
-                        cerr << "[vg::Constructor] Error: all VCFs must be indexed when restricting to a region" << endl;
-                        exit(1);
-                    }
-
-                    // Try seeking to the right contig/region
-                    if (allowed_vcf_regions.count(vcf_name)) {
-                        // Seek to just that region (0-based)
-                        found_region = buffer->set_region(vcf_name, allowed_vcf_regions[vcf_name].first,
-                                allowed_vcf_regions[vcf_name].second);
-                    } else {
-                        // Seek to just the whole contig
-                        found_region = buffer->set_region(vcf_name);
->>>>>>> bce0db14
-                    }
-                } else {
-                    // If we have no set of contigs
-
-<<<<<<< HEAD
-                    // Keep track of the contigs we have constructed, by VCF name
-                    set<string> constructed;
-
-                    for (auto& buffer : buffers) {
-                        // Go through all the VCFs
-                        // TODO: do this in parallel
-
-                        // Peek at the first variant and see its contig
-                        buffer->fill_buffer();
-                        while(buffer->get()) {
-                            // While there are still variants in the file
-                            // See what contig the next varianmt is on.
-                            string vcf_contig = buffer->get()->sequenceName;
-
-                            // Decide what FASTA contig that is and make sure we have it
-                            string fasta_contig = vcf_to_fasta(vcf_contig);
-                            assert(reference_for.count(fasta_contig));
-                            auto* reference = reference_for[fasta_contig];
-
-                            // Construct on it with the appropriate FastaReference for that contig
-                            construct_graph(vcf_contig, *reference, *buffer, callback);
-                            // Remember we did this one
-                            constructed.insert(vcf_contig);
-
-                            // After we're done constructing, scan until VCF EOF or a new contig comes up
-                            buffer->fill_buffer();
-                            while (buffer->get() && buffer->get()->sequenceName == vcf_contig) {
-                                // Discard anything left on the same contig, since it must be
-                                // out of our desired interval for that contig.
-                                buffer->handle_buffer();
-                                buffer->fill_buffer();
-                            }
-                        }
-                    }
-
-                    // Then for all the FASTA contigs that didn't appear in the VCFs,
-                    // construct them with no variants.
-
-                    for (auto& kv : reference_for) {
-                        // For every FASTA contig (and the reference that holds it)
-                        auto& fasta_contig = kv.first;
-                        FastaReference* reference = kv.second;
-
-                        // Convert the name to VCF space
-                        auto vcf_contig = fasta_to_vcf(fasta_contig);
-
-                        if (constructed.count(vcf_contig)) {
-                            // Skip contigs we already did in the VCF
-                            continue;
-                        }
-
-                        // Construct all the contigs we didn't do yet with no varaints.
-                        VcfBuffer empty(nullptr);
-                        construct_graph(vcf_contig, *reference, empty, callback);
-                    }
-
-                    // Now we've constructed everything we can. We're done!
-
-
-                }
-=======
-                    if (found_region) {
-                        // This buffer is the one!
-                        // Construct the graph for this contig with the FASTA and the VCF.
-                        construct_graph(vcf_name, *reference, *buffer, callback);
-                        break;
-                    }
-                }
-
-                if (!found_region) {
+                    if (!found_region) {
                     // None of the VCFs include variants on this sequence.
                     // Just build the graph for this sequence with no varaints.
                     VcfBuffer empty(nullptr);
                     construct_graph(vcf_name, *reference, empty, callback);
                 }
+            }
             }
         } else {
             // If we have no set of contigs
@@ -1624,12 +1407,9 @@
             }
 
             // Now we've constructed everything we can. We're done!
->>>>>>> bce0db14
-
 
         }
     }
 }
 
-}
-
+
