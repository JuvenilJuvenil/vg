#ifndef VG_ZIP_CODE_TREE_HPP_INCLUDED

#define VG_ZIP_CODE_TREE_HPP_INCLUDED

//#define DEBUG_ZIP_CODE_TREE
//#define DEBUG_ZIP_CODE_SORTING

#include "zip_code.hpp"
#include "snarl_seed_clusterer.hpp"

#include <stack>
#include <forward_list>

namespace vg{
using namespace std;

/**

A ZipCodeTree represents of set of SnarlDistanceIndexCluserer::Seed's (seed alignments between a 
read and reference) as a tree structure.
The tree represents the connectivity of the seeds, based on the distance index.
Edges are labelled with distance values.
The tree can be traversed to find distances between seeds

This provides an iterator that, given a seed and a distance limit, iterates through seeds that are
reachable within the distance limit

The ZipCodeTree is built by the ZipCodeForest, which represents a collection of trees

*/
class ZipCodeTree {

    typedef SnarlDistanceIndexClusterer::Seed Seed;

    public:

    /// Empty constructor
    /// ZipCodeTree's get filled in by ZipCodeForest's
    ZipCodeTree(){};

    /*
      The tree will represent the seeds' placement in the snarl tree.
      Each node in the tree represents either a seed (position on the graph, representing the start
      of an alignment) or the boundary of a snarl or chain.
      Edges are labelled with the distance between the two nodes

      This graph is actually represented as a vector of the nodes and edges
      Each item in the vector represents either a node (seed or boundary), an edge (distance),
      or the child count of a snarl

      A chain in the vector is bounded by a CHAIN_START and a CHAIN_END.
      The chain is comprised of alternating children (seed or snarl) and the distances between them,
      starting and ending with a child. The order would be:
        CHAIN_START, child, distance, child, distance, ..., child, CHAIN_END
      The distance from the chain start to the first child is included in the distances in the 
      chain's parent snarl, if relevant

      The distances represent the number of nucleotides on the minimum-length path in the variation 
      graph between the structures that the zip code tree nodes represent.
      Seeds represent the first nucleotide of the alignment, so when the seed is traversed forwards
      in the zip tree, the distance includes the position. If the seed is reversed in the zip tree,
      then the distance doesn't include the position
      For two SEEDs on the same position, the distance between them would be 0.
      For chain distances terminating at a SNARL_START or SNARL_END, the distance reaches the inner 
      edge (relative to the snarl) of the boundary node, so it includes the length of the boundary 
      node of the snarl

      For example, given a subgraph of a chain:

                              n3
                            [GACG] ...
            n1      n2    / 
            [A] - [AGAC]
                          \   n4
                            [ACAG] ...

      for the sequence "SEED EDGE SNARL_START" representing a seed on n1 and the snarl starting at 
      n2, the edge value would be 5.
      Within the snarl, the edge distances include the distance to the first seed in the chain.
      For a seed at position node 3 +1 (the A oriented forwards), the sequence would be
      "SNARL_START EDGE CHAIN_START SEED", and the edge value would be 1


      A snarl in the vector is bounded by a SNARL_START and a SNARL_END.
      A snarl is comprised of the two bounds, one or more chains, and the distances among them.
      SEEDs are always contained within a chain.
      For each element of the snarl (boundary or child chain), the distance to each element 
      preceding it in the snarl is stored before the element.
      The distances are stored in reverse order of the elements that they reach.
      Immediately before the SNARL_END, there is a NODE_COUNT storing the number of children in the
      snarl. A snarl would look like:
          SNARL_START, dist:start->c1, chain1, dist:c1->c2, dist:start->c2, chain2, ..., 
                ..., dist:c2->end, dist:c1->end, dist:start->end, node_count, SNARL_END

      For snarls that aren't dags (called cyclic snarls, even though they could have an inversion 
      and no cycles), the zip tree should represent all possible paths that the read could take 
      through the snarl. All seeds on the snarl are split up into "runs" of seeds on the same chain
      that are "close" to each other. The runs are sorted and orientated by their read coordinate 
<<<<<<< HEAD
      and each run is made into a separate child chain like normal. A run occur twice, once in 
=======
      and each run is made into a separate child chain like normal. A run may occur twice, once in 
>>>>>>> 3ba48f32
      each orientation. See get_cyclic_snarl_intervals() for details 


      Everything is ordered according to the order of the highest-level chain (top-level chain or 
      child of a top-level snarl).
      For children of a snarl, the children are ordered according to a topological sort of the 
      snarl. In the variation graph, all chains are considered to be oriented "forward" in their 
      parent snarl. However, in a start-to-end traversal of the snarl, the child chain may be 
      traversed end-to-start. These chains would be considered to be reversed in the zip code tree,
      so the order of the children of the chain may be backwards relative to their order in the 
      variation graph. If a snarl is the child of a chain that is traversed backwards in the zip 
      tree, then that snarl and all its children are also traversed backwards.

     */

    public:

    ///The type of an item in the zip code tree
    enum tree_item_type_t {SEED=0, SNARL_START, SNARL_END, CHAIN_START, CHAIN_END, EDGE, NODE_COUNT};

    /// One item in the zip code tree, representing a node or edge of the tree
    struct tree_item_t {

        private:
        //Is this a seed, boundary, or an edge
        tree_item_type_t type : 4;

        //For a seed, the index into seeds
        //For an edge, the distance value
        //Empty for a bound
        size_t value : 59;

        //For seeds, is the position of the seed traversed backwards in the tree?
        bool is_reversed;

        public:

        //Empty constructor
        tree_item_t (){};

        //Constructor so that value gets set properly
        tree_item_t ( tree_item_type_t type, size_t raw_value, bool is_reversed) 
            : type(type), is_reversed(is_reversed) {
            if (raw_value == std::numeric_limits<size_t>::max()) {
                value = ((size_t)1 << 59) - 1;
            } else {
                value = raw_value;
            }
        }
        tree_item_type_t get_type() const { return type; }
        size_t get_value() const { 
            return value == ((size_t)1 << 59) - 1
                   ? std::numeric_limits<size_t>::max()
                   : value;
        }
        bool get_is_reversed() const { return is_reversed; }
    };
<<<<<<< HEAD

    ///Get the number of items in the tree
    size_t get_tree_size() const {return zip_code_tree.size();}

    ///Access the values in the zip_code_tree
    tree_item_t get_item_at_index(size_t index) const {return zip_code_tree[index];};;

=======

    ///Get the number of items in the tree
    size_t get_tree_size() const {return zip_code_tree.size();}

    ///Access the values in the zip_code_tree
    tree_item_t get_item_at_index(size_t index) const {return zip_code_tree[index];};;

>>>>>>> 3ba48f32
protected:
    //The actual tree structure
    vector<tree_item_t> zip_code_tree;

public:
    
    /**
     * Exposed type for a reference to an orientation of a seed.
     */
    struct oriented_seed_t {
        size_t seed;
        bool is_reverse;
        
        /// Compare to other instances. TODO: Use default when we get C++20. 
        inline bool operator==(const oriented_seed_t& other) const {
            return seed == other.seed && is_reverse == other.is_reverse;
        }

        /// Compare to other instances. TODO: Use default when we get C++20. 
        inline bool operator!=(const oriented_seed_t& other) const {
            return !(*this == other);
        }
    };

    /**
     * Exposed type for a reference to an oriented seed at an associated distance.
     */
    struct seed_result_t : public oriented_seed_t {
        size_t distance;

        /// Compare to other instances. TODO: Use default when we get C++20. 
        inline bool operator==(const seed_result_t& other) const {
            return distance == other.distance && oriented_seed_t::operator==((oriented_seed_t)other);
        }

        /// Compare to other instances. TODO: Use default when we get C++20. 
        inline bool operator!=(const seed_result_t& other) const {
            return !(*this == other);
        }
    };

    /**
     * Iterator that visits all seeds right to left in the tree's in-order traversal.
     */
    class iterator {
    public:
        /// Make an iterator wrapping the given iterator, until the given end.
        iterator(vector<tree_item_t>::const_iterator begin, vector<tree_item_t>::const_iterator end);
        
        // Iterators are copyable and movable.
        iterator(const iterator& other) = default;
        iterator(iterator&& other) = default;
        iterator& operator=(const iterator& other) = default;
        iterator& operator=(iterator&& other) = default;

        /// Advance right
        iterator& operator++();

        /// Compare for equality to see if we hit end
        bool operator==(const iterator& other) const;

        /// Compare for inequality
        inline bool operator!=(const iterator& other) const {
            return !(*this == other);
        }
        
        /// Get the index and orientation of the seed we are currently at.
        oriented_seed_t operator*() const;

        /// Get the number of tree storage slots left in the iterator. We need
        /// this to make reverse iterators from forward ones.
        size_t remaining_tree() const;

    private:
        /// Where we are in the stored tree.
        vector<tree_item_t>::const_iterator it;
        /// Where the stored tree ends. We keep this to avoid needing a reference back to the ZipCodeTree.
        vector<tree_item_t>::const_iterator end;
    };

    /// Get an iterator over indexes of seeds in the tree, left to right.
    iterator begin() const;
    /// Get the end iterator for seeds in the tree, left to right.
    iterator end() const;

    /**
     * Iterator that looks left in the tree from a seed, possibly up to a maximum base distance.
     *
     * See https://github.com/benedictpaten/long_read_giraffe_chainer_prototype/blob/b590c34055474b0c901a681a1aa99f1651abb6a4/zip_tree_iterator.py.
     */
    class reverse_iterator {
    public:
        /// Make a reverse iterator wrapping the given reverse iterator, until
        /// the given rend, with the given distance limit.
        reverse_iterator(vector<tree_item_t>::const_reverse_iterator rbegin, 
                         vector<tree_item_t>::const_reverse_iterator rend, 
                         size_t distance_limit = std::numeric_limits<size_t>::max());

        // Reverse iterators need to be copyable for STL algorithms despite the relatively large stack.
        reverse_iterator(const reverse_iterator& other) = default;
        reverse_iterator(reverse_iterator&& other) = default;
        reverse_iterator& operator=(const reverse_iterator& other) = default;
        reverse_iterator& operator=(reverse_iterator&& other) = default;

        /// Move left
        reverse_iterator& operator++();

        /// Compare for equality to see if we hit end (the past-the-left position)
        bool operator==(const reverse_iterator& other) const;

        /// Compare for inequality
        inline bool operator!=(const reverse_iterator& other) const {
            return !(*this == other);
        }
        
        /// Get the index and orientation of the seed we are currently at, and the distance to it.
        seed_result_t operator*() const;

        /// Type for the state of the
        /// I-can't-believe-it's-not-a-pushdown-automaton
        enum State {
            S_START,
            S_SCAN_CHAIN,
            S_STACK_SNARL,
            S_SCAN_SNARL,
            S_SKIP_CHAIN
        };

    private:
        /// Where we are in the stored tree.
        vector<tree_item_t>::const_reverse_iterator it;
        /// Where the rend is where we have to stop
        vector<tree_item_t>::const_reverse_iterator rend;
        /// Distance limit we will go up to
        size_t distance_limit;
        /// Stack for computing distances
        std::stack<size_t> stack;

        // Now we define a mini stack language so we can do a
        // not-really-a-pushdown-automaton to parse the distance strings.
    
        /// Push a value to the stack
        void push(size_t value);

        /// Pop a value from the stack and return it
        size_t pop();

        /// Get a mutable reference to the value on top of the stack
        size_t& top();

        /// Duplicate the top item on the stack
        void dup();

        /// Check stack depth
        size_t depth() const;

        /// Reverse the top two elements of the stack
        void swap();

        /// Current state of the automaton
        State current_state;

        /// Adopt a new state.
        void state(State new_state);

        /// Stop parsing because nothing else can be below the distance limit.
        /// This moves the current iterator it.
        void halt();

        /// Tick the automaton, looking at the symbol at *it and updating the
        /// stack and current_state. Returns true to yield a value at the
        /// current symbol, or to halt, and false otherwise.
        bool tick();

    };

    /// Get a reverse iterator looking left from where a forward iterator is, up to a distance limit
    reverse_iterator look_back(const iterator& from, 
                               size_t distance_limit = std::numeric_limits<size_t>::max()) const;
    /// Get the reverse end iterator for looking back from seeds.
    reverse_iterator rend() const;


public:

    /*************** Debugging functions for validating the zip tree ***********/

    ///Print the zip code tree to stderr
    /// ( and ) are used for the starts and ends of snarls
    /// [ and ] are used for the starts and ends of chains
    /// seeds are printed as their positions
<<<<<<< HEAD
    void print_self(const vector<Seed>* seeds) const;
=======
    template<typename Minimizer>
    void print_self(const vector<Seed>* seeds, const VectorView<Minimizer>* minimizers) const;
>>>>>>> 3ba48f32

    /// Is the given node in a multicomponent chain, looping chain, or anything else that would cause
    /// it to not have exact distances?
    /// The distances are only guaranteed to be correct up to the given distance limit
    /// Cyclic snarls don't count as being invalid
    bool node_is_invalid(nid_t id, const SnarlDistanceIndex& distance_index, 
                         size_t distance_limit = std::numeric_limits<size_t>::max()) const;

    /// Is the node in a cyclic (non-dag) snarl?
    bool node_is_in_cyclic_snarl(nid_t id, const SnarlDistanceIndex& distance_index) const; 

    ///Check that the tree is correct
    void validate_zip_tree(const SnarlDistanceIndex& distance_index, 
                           const vector<Seed>* seeds,
                           size_t distance_limit = std::numeric_limits<size_t>::max()) const;

    ///Helper function for validate_zip_tree for just a snarl
    void validate_snarl(std::vector<tree_item_t>::const_iterator zip_iterator, 
                        const SnarlDistanceIndex& distance_index, 
                        const vector<Seed>* seeds,
                        size_t distance_limit = std::numeric_limits<size_t>::max()) const;


    /// Count the number of snarls involved in the tree
    /// Returns a pair of <dag count, non-dag count>
    /// Assumes that the tree has already been filled in
    std::pair<size_t, size_t> dag_and_non_dag_snarl_count(const vector<Seed>& seeds, 
                                                    const SnarlDistanceIndex& distance_index) const;

protected:

    //Helper function to get the orientation of a snarl tree node at a given depth
    //does the same thing as the zipcode decoder's get_is_reversed_in_parent, except
    //that is also considers chains that are children of irregular snarls.
    //We assume that all snarls are DAGs, so all children of snarls must only be
    //traversable in one orientation through the snarl. In a start-to-end traversal
    //of a snarl, each node will only be traversable start-to-end or end-to-start.
    //If it is traversable end-to-start, then it is considered to be oriented
    //backwards in its parent
    static bool seed_is_reversed_at_depth (const Seed& seed, size_t depth, 
                                           const SnarlDistanceIndex& distance_index);




    friend class ZipCodeForest;

}; 

/**
    A collection of ZipCodeTrees
    The ZipCodeForest takes a set of seeds and makes ZipCodeTrees
    There will be a separate tree for each connected component or slice of a chain that is
    too far from anything else on both sides, using the given distance limit
*/
class ZipCodeForest {

    typedef SnarlDistanceIndexClusterer::Seed Seed;
    typedef ZipCodeTree::tree_item_type_t tree_item_type_t;
    typedef ZipCodeTree::tree_item_t tree_item_t;

    public:

    ///The actual data, a collection of ZipCodeTrees
    vector<ZipCodeTree> trees;

    ///Constructor
    ZipCodeForest() {};

    ///Populate the zip forest
    /// If a distance limit is given, then also partition the tree into subtrees that are
    /// farther than the distance_limit from each other
    /// Otherwise, the forest will just be connected components
    /// The gap_distance_limit is the limit for making runs of seeds in a cyclic snarl- it 
    /// should be roughly the distance that the dynamic programming is willing to jump to 
    /// connect two consecutive minimizers 
<<<<<<< HEAD
    //TODO: I think the distance_limit should just be the same as the gap_distance_limit
=======
    ///TODO: I think the distance_limit should just be the same as the gap_distance_limit
>>>>>>> 3ba48f32
    /// If a distance_limit is given, then distances larger than the distance limit are not
    /// guaranteed to be accurate, but will be greater than the distance_limit
    template<typename Minimizer>
    void fill_in_forest(const vector<Seed>& seeds, const VectorView<Minimizer>& minimizers, 
                      const SnarlDistanceIndex& distance_index,
                      size_t gap_distance_limit,
                      size_t distance_limit = std::numeric_limits<size_t>::max());

    private:


    /***********************************************************************************************

      Data structures and helper functions for construction

      **********************************************************************************************

      Construction is done in a depth-first traversal of the snarl tree. So when each 
<<<<<<< HEAD
      snarl tree node is visited, the start of the structure is added to the zip tree, then each of 
      its children is added to the zip tree, then the end of the structure is added.
      
      The traversal of the snarl tree is accomplished by progressively sorting the seeds to identify
      the snarl tree structures that they lie on. Using the zip codes, the seeds can be sorted at 
      each depth separately. The seeds get sorted using a radix-like sort, starting with the root of 
      the snarl tree and moving down. So first, the seeds are sorted into connected components. The 
      components are saved as "intervals" that remember the range in the sort order that the seeds 
      occur on. Each interval of seeds represents a root-level snarl or chain. Each interval is then
      sorted to order the seeds along the snarl or chain, and new intervals are found representing 
      ranges of seeds on the children.

      Each snarl and chain is comprised of the start and end bounds, the children, and distances 
      between children/bounds. So as each child is added, we will need to know what came before it
      in the parent snarl/chain so that we can add the distances. We also need to remember the 
      ancestors of each snarl and chain as we are building them, so that we can close each structure
      properly. All of this information is stored in a forest_growing_state_t as the zip trees are 
      being built.
=======
      snarl tree node is visited, the start of the structure is added to the zip tree, then each of
      its children is added to the zip tree along with the distances between them, then the end of
      the structure is added.
      
      The traversal of the snarl tree is accomplished by progressively sorting the seeds to identify
      the snarl tree structures that they lie on. Using the zip codes, the seeds can be sorted on 
      each snarl tree structure separately. Seeds along a chain are sorted to be ordered along a 
      chain, and seeds in a snarl are sorted by the child of the snarl that they are on. The seeds 
      get sorted using a radix-like sort on each structure at each depth of the snarl tree, starting
      with the root and moving down. 
      "Intervals" of seeds in the sort order are used to keep track of the location on the snarl 
      tree. An interval represents a range of seeds that are all on the same snarl tree structure.
      After sorting an interval at one depth, sub-intervals representing the children can be found.
      So first, the seeds are sorted into connected components and sliced into intervals 
      representing root-level snarls and chains. Each interval is then sorted to order the seeds
      along the snarl or chain, and new intervals are found representing ranges of seeds on the 
      children.

      Sorting and tree-building are done at the same time, progressively at each structure in the
      snarl tree. The order of tree-building is based on a stack of intervals. The algorithm starts 
      with an interval for each child of the root snarl. An interval is popped from the stack. Any 
      incomplete snarls or chains that the interval is not a child of must be completed. Then, the
      snarl or chain that the interval represents is started in the zip tree, and any relevant 
      distances are added. Intervals representing the children of the snarl or chain are found and
      added to the stack. This repeats until the stack is empty.

      Each snarl and chain in the zip code tree is comprised of the start and end bounds, the 
      children, and distances between children/bounds. So as each child is added, we will need
      to know what came before it in the parent snarl/chain so that we can add the distances. We 
      also need to remember the ancestors of each snarl and chain as we are building them, so that
      we can close each structure properly. All of this information is stored in a 
      forest_growing_state_t as the zip trees are being built.
>>>>>>> 3ba48f32

     **********************************************************************************************/



    private:

    ////////////////////////////////////////////////////
    ///////////
    /////////// Data structures for building a zip tree
    //////////
    ////////////////////////////////////////////////////
<<<<<<< HEAD

    /// This gets used for sorting. It represents one interval along zipcode_sort_order, which 
    /// corresponds to a snarl tree node at the given depth
    struct interval_and_orientation_t ;

    /// This represents the value used to sort seeds
    struct sort_value_t;

    /// For children of snarls, we need to remember the siblings and start bound that came before them
    /// so we can record their distances
=======

    //One interval of seeds corresponding a snarl tree structure
    struct interval_state_t;

    struct sort_value_t;

    //Stores distance information about the child of a structure, so that distances can be
    //found between siblings
>>>>>>> 3ba48f32
    struct child_info_t;

    /// This stores information about the state of the forest as we fill it in
    struct forest_growing_state_t {

        const vector<Seed>* seeds;

        const SnarlDistanceIndex* distance_index;

        vector<size_t> seed_sort_order;


        //This stores the sort value and code type of each seed 
        //This will change as forest building progresses but it will be set for the relevant seed 
        //immediately before sorting
        //The values also get used to calculate distance, as long as they have been set for the 
        //correct depth
        vector<sort_value_t> sort_values_by_seed;

        //Stores the previous things of the current structure at each depth
        //The children are stored at the depth of their parents. For example, for a root chain,
        //the vector at index 0 would have the chain start, seeds that are on the chain, and the 
        //start of snarls on the chain. Similarly, for a top-level snarl, at depth 1, the second 
        //vector would contain the starts of chains at depth 2 
        vector<vector<child_info_t>> sibling_indices_at_depth;

        // We build a forest of trees. A new tree is formed either when a new top-level chain is 
        // found (or a slice of a top-level chain if it is far enough away from the previous thing 
        // in the chain), or when part of a chain in a snarl is too far from everything else in the
        // snarl. In the second case, the entire subtree is found before determining that it should 
        // be a subtree, and then it is copied into a new zip_tree_t in the forest.
        // So only one tree is actively being added to at a time.
        // This keeps track of which is the active tree, as an index into trees
        // Note that this can't be an actual pointer to the forest because the address may move if 
        // the vectors get shifted around in memory.
<<<<<<< HEAD
        size_t active_zip_tree_i;

        // Keep track of all open chains as an index into the current active_zip_tree_i of the start 
=======
        size_t active_tree_index;

        // Keep track of all open chains as an index into the current active_tree_index of the start 
>>>>>>> 3ba48f32
        // of the chain, and a boolean that is true if the start of the chain is farther than the 
        // distance_limit from anything else in the snarl tree.
        // If the index is pointing to a CHAIN_START, then it includes the whole chain. If it 
        // points to a SEED, then it is a slice.
        // Any time something gets added to a chain or the chain is closed, check if the distance 
        // to anything following is greater than the distance limit. If it is, copy everything from
        // the start of the chain or slice into a new tree in the forest.
        vector<pair<size_t, bool>> open_chains;

        // A stack of intervals representing snarl tree nodes. These are yet to be sorted and added
        // to the zip tree. After an interval is popped, intervals of its children get added to 
        // intervals_to_process
        // The stack structure ensures that the snarl tree gets processed in the right order
<<<<<<< HEAD
        vector<interval_and_orientation_t> intervals_to_process;
    
        //Intervals that are currently open. These represent ancestors of whatever is currently 
        //being worked on. So the size is the depth of the snarl tree
        vector<interval_and_orientation_t> open_intervals;
=======
        forward_list<interval_state_t> intervals_to_process;
    
        //Intervals that are currently open. These represent ancestors of whatever is currently 
        //being worked on. So the size is the depth of the snarl tree
        vector<interval_state_t> open_intervals;
>>>>>>> 3ba48f32
    
        //For cyclic snarls, what is the limit for separating runs of seeds
        size_t gap_distance_limit;

        //The overall distance limit for splitting of new connected components
        size_t distance_limit;

        // Constructor given seeds and a distance index
        forest_growing_state_t(const vector<Seed>& seeds, const SnarlDistanceIndex& distance_index, 
                               size_t gap_distance_limit, size_t distance_limit) :
            seeds(&seeds), distance_index(&distance_index), gap_distance_limit(gap_distance_limit),
<<<<<<< HEAD
            distance_limit(distance_limit), active_zip_tree_i(std::numeric_limits<size_t>::max()) {
=======
            distance_limit(distance_limit), active_tree_index(std::numeric_limits<size_t>::max()) {
>>>>>>> 3ba48f32

            //This represents the current sort order of the seeds
            seed_sort_order.assign(seeds.size(), 0);
            for (size_t i = 0 ; i < seed_sort_order.size() ; i++) {
                seed_sort_order[i] = i;
            }
            sort_values_by_seed.resize(seeds.size());
        }

    };


<<<<<<< HEAD
    // For children of snarls, we need to remember the siblings and start bound that came before 
    // them so we can record their distances
    // This holds the indices (into zip_code_tree) of each seed or start of a chain,
    //  and each start and child chain start of a snarl
    // For the children of a chain, the value is the prefix sum in the chain (relative to the 
    // orientation of the top-level chain, not necessarily the chain itself)
    // For the children of a snarl, the value is the index of the CHAIN_START in zip_code_tree.
    //  The first seed in the chain will need to be found by looping through zip_code_tree
=======
    /// For children of snarls, we need to remember the siblings and start bound that came before 
    /// them so we can record their distances
    /// This holds the indices (into zip_code_tree) of each seed or start of a chain,
    ///  and each start and child chain start of a snarl
    /// For the children of a chain, the value is the prefix sum in the chain (relative to the 
    /// orientation of the top-level chain, not necessarily the chain itself)
    /// For the children of a snarl, the value is the index of the CHAIN_START in zip_code_tree.
    ///  The first seed in the chain will need to be found by looping through zip_code_tree
>>>>>>> 3ba48f32
    struct child_info_t {

        ZipCodeTree::tree_item_type_t type;  //the type of the item

        //A value associated with the item, either the offset in a chain, index of the snarl 
        //child start
        size_t value;  
    
        //For the children of snarls, the distance to the left and right of the chain, that gets 
        //added to edges in the snarl
        std::pair<size_t, size_t> distances;

        //Is the sibling reversed. 
        //This is only used for children of snarls, to indicate that the child is traversed 
        //backwards 
        bool is_reversed = false;
    };

<<<<<<< HEAD
    struct interval_and_orientation_t {
=======
    /// This gets used for sorting. It represents one interval along zipcode_sort_order, which 
    /// corresponds to a snarl tree node at the given depth
    struct interval_state_t {
>>>>>>> 3ba48f32

        //Indices into zipcode_sort_order
        size_t interval_start : 26; //inclusive
        size_t interval_end : 26;   //exclusive

        // is_reversed is true if that snarl tree node is reversed relative to the 
        // top-level chain
        bool is_reversed : 1;

        //The type of the snarl tree structure.
        // For nodes on chains, all seeds on the chain that aren't nested in snarls are put in 
        // the same interval, regardless of if they are actually on the same node
        ZipCode::code_type_t code_type : 5;

        size_t depth : 14;

        //For children of cyclic snarls, an entire chain may be duplicated in the opposite 
        // orientation immediately after the first copy. In this case, when the second copy is 
        // processed, the entire interval is already in the correct order, just reversed. 
        //If this is_reverse_ordered true, then the interval is sorted in the reverse order, so it
        // needs to be flipped before processing
        bool is_reverse_ordered;

        //After flipping a reverse-ordered interval, all of the child intervals will be sorted
        //So remember if the interval doesn't need sorting
        bool is_ordered;


<<<<<<< HEAD
        interval_and_orientation_t (size_t start, size_t end, size_t rev, ZipCode::code_type_t type, 
=======
        interval_state_t (size_t start, size_t end, size_t rev, ZipCode::code_type_t type, 
>>>>>>> 3ba48f32
                                    size_t depth) :
            interval_start(start), interval_end(end), is_reversed(rev), code_type(type), depth(depth){
            is_reverse_ordered = false;
            is_ordered = false;
        }
    };

<<<<<<< HEAD
    //This is used for storing the value used for sorting seeds
    //Since children of chains get sorted by the offset along the chain, it can also be used
    //to find the values used for calculating distances
=======
    ///This is used for storing the value used for sorting seeds
    ///Since children of chains get sorted by the offset along the chain, it can also be used
    ///to find the values used for calculating distances
>>>>>>> 3ba48f32
    struct sort_value_t {
        private:
        size_t sort_value;
        ZipCode::code_type_t code_type;

        // For chains, this is used to indicate the order of the child of a chain
        // Since the offset stored represents the space between nucleotides, two positions on different nodes
        // could have the same offset. Similarly, a snarl could have the same prefix sum as a node.
        // For example, in this graph:
        //                2
        //               [AA]
        //           1  /   \  3
        //          [AA] --- [AA]
        // The positions n1-0 and 3+0, and the snarl 1-3 all have the same offset of 2
        // To solve this, the prefix sum of a chain will always be multiplied by 3, and 1 will be added to snarls,
        // And 2 will be added to the node with an offset in the node of 0 (node 3 if the chain is traversed forward)

        size_t chain_order : 3; 

        public:
        //Constructor
        sort_value_t() : sort_value(std::numeric_limits<size_t>::max()),
                         code_type(ZipCode::EMPTY),
                         chain_order(7) {};
        sort_value_t (size_t sort_value, ZipCode::code_type_t code_type, size_t chain_order) :
            sort_value(sort_value), code_type(code_type), chain_order(chain_order) {};

        //Get the value used for sorting
        size_t get_sort_value() const {
            //The sort value for chains is actually the prefix sum*3+chain_order, 
            // to account for different nodes having the same prefix sum
            return chain_order != 7
                       ? (sort_value * 3) + chain_order
                       : sort_value;
        };

        //Get the value used for distance finding
        size_t get_distance_value() const {return sort_value;};

        //Get the code type
        ZipCode::code_type_t get_code_type() const {return code_type;};

        void set_sort_value(size_t value) {sort_value =value;};
        void set_code_type(ZipCode::code_type_t type) {code_type = type;};
        void set_chain_order(size_t order) {chain_order = order;};

    };

    /////////////////////////////////////////////////////////////////////////////////////////////
    //////////////////   Functions for sorting and finding intervals of seeds along the snarl tree
    /////////////////////////////////////////////////////////////////////////////////////////////
<<<<<<< HEAD
=======

>>>>>>> 3ba48f32

    /// Sorts the given interval (which must contain seeds on the same snarl/chain/node at the given
    /// depth)  Sorting is roughly linear along the top-level chains, in a topological-ish order in
    /// snarls. Uses radix_sort_zipcodes and default_sort_zipcodes
    void sort_one_interval(forest_growing_state_t& forest_state, 
                           const interval_state_t& interval) const;

<<<<<<< HEAD
    /// Sorts the given interval (which must contain seeds on the same snarl/chain/node at the given
    /// depth)  Sorting is roughly linear along the top-level chains, in a topological-ish order in
    /// snarls. Uses radix_sort_zipcodes and default_sort_zipcodes
    void sort_one_interval(forest_growing_state_t& forest_state, 
                           const interval_and_orientation_t& interval, size_t interval_depth) const;

=======
>>>>>>> 3ba48f32
    /// Helper function to sort the seeds using radix sort
    /// Sorts the slice of seeds in the given interval of zipcode_sort_order, which is a vector of
    /// indices into seeds
    /// reverse_order is true if the order should be reversed. The interval also has an is_reversed
    /// field, which refers to the orientation in the snarl tree
    /// This should run in linear time, but it is dependent on the values being sorted on to have a
    /// small range
    /// min_ and max_value are the minimum and maximum value being sorted on
    void radix_sort_zipcodes(vector<size_t>& zipcode_sort_order, 
                             const vector<sort_value_t>& sort_values_by_seed,
<<<<<<< HEAD
                             const interval_and_orientation_t& interval, bool reverse_order,
                             size_t min_value, size_t max_value) const; 

    /// Helper function to sort the seeds using std::sort
    /// Sorts the slice of seeds in the given interval of zipcode_sort_order, which is a vector 
    /// of indices into seeds
    void default_sort_zipcodes(vector<size_t>& zipcode_sort_order, 
                               const vector<sort_value_t>& sort_values_by_seed,
                               const interval_and_orientation_t& interval, bool reverse_order) const; 



    /// Assuming that the range of seeds in sort_values_by_seeds given by the interval is sorted,
    /// return the intervals of the children of the interval, in the order of traversal
    /// For children of chains, seeds that are on the chain itself and not nested will be put on
    /// the same interval if there are no seeds in snarls between them, even if they are not on
    /// the same node
    vector<interval_and_orientation_t> get_next_intervals(forest_growing_state_t& forest_state, 
            const interval_and_orientation_t& interval, 
            size_t interval_depth) const;

    /// Given intervals representing child chains on a cyclic snarl, re-partition them and return
    /// new intervals representing runs of seeds that are "close" in each chain
=======
                             const interval_state_t& interval, bool reverse_order,
                             size_t min_value, size_t max_value) const; 

    /// Helper function to sort the seeds using std::sort
    /// Sorts the slice of seeds in the given interval of zipcode_sort_order, which is a vector 
    /// of indices into seeds
    void default_sort_zipcodes(vector<size_t>& zipcode_sort_order, 
                               const vector<sort_value_t>& sort_values_by_seed,
                               const interval_state_t& interval, bool reverse_order) const; 



    /// Assuming that the range of seeds in sort_values_by_seeds given by the interval is sorted,
    /// add the intervals of the children of the interval to the front of next_intervals. The new
    /// intervals get added in their sort order, so the start of a chain will be at the start of
    /// the list, to be popped first. For children of chains, seeds that are on the chain itself 
    ///and not nested will be put on the same interval if there are no seeds in snarls between them,
    /// even if they are not on the same node
    void get_next_intervals(forest_growing_state_t& forest_state, 
                            const interval_state_t& interval,
                            std::forward_list<interval_state_t>& next_intervals) const;

    /// Given intervals representing child chains on a cyclic snarl, re-partition them and get
    /// new intervals representing runs of seeds that are "close" in each chain.
    /// Like in get_next_intervals, new intervals are added to next_intervals in their sort order.
>>>>>>> 3ba48f32
    /// Two seeds are close to each other if: 
    /// (1) the distance between them on the read is <= t, where t is a given distance limit, 
    /// (2) the minimum distance between them on the chain is <= t, and 
    /// (3) they are on the same strand in the read.
    /// Runs are sorted by their latest position in the read, and oriented according to the
    /// orientation of the read through the snarl. The orientation of the read in the snarl's parent
    /// chain and in the snarl children are estimated by finding the spearman correlation of the 
    /// seeds. If the orientation of a run is unclear, then it is duplicated to be oriented in each 
    /// direction 
    template<typename Minimizer>
<<<<<<< HEAD
    vector<interval_and_orientation_t> get_cyclic_snarl_intervals(forest_growing_state_t& forest_state,
            const VectorView<Minimizer>& minimizers, const interval_and_orientation_t& snarl_interval,
            const interval_and_orientation_t& parent_interval,
            const vector<interval_and_orientation_t>& child_intervals, size_t snarl_depth) const;
=======
    void get_cyclic_snarl_intervals(forest_growing_state_t& forest_state,
            const VectorView<Minimizer>& minimizers, const interval_state_t& snarl_interval,
            const interval_state_t& parent_interval,
            const forward_list<interval_state_t>& child_intervals,
            forward_list<interval_state_t>& next_intervals) const;
>>>>>>> 3ba48f32

    //////////////////////////////////////////////////////
    ///////////          functions for building the trees
    /////////////////////////////////////////////////////

    // Open a chain that starts at the current_seed
    // If the chain is in a snarl, then add empty edges for the distances to everything before it 
    // in the snarl (found with sibling_indices_at_depth) 
    // Open the chain, and record its presence and distance-to-start in the parent snarl, if 
    // necessary seed_index is the index into seeds of the first seed in the chain
    void open_chain(forest_growing_state_t& forest_state, const size_t& depth, 
                    size_t seed_index, bool chain_is_reversed);

    // Close a chain that ends at last_seed
    // If the chain was empty, remove it and anything relating to it in the parent snarl and 
    // sibling_indices
    // If it can be spliced out, take out a subtree
    // Otherwise, add the end of the chain and, if the chain was in a snarl, add the distances to 
    // everything before it in the snarl and remember the distance to the end of the chain
    void close_chain(forest_growing_state_t& forest_state, const size_t& depth, 
                     const Seed& last_seed, bool chain_is_reversed);

    // Add the current seed (or snarl starting at the seed) and its distance to the previous thing 
    // in a chain
    // If the seed is far enough from the previous thing in the chain and it can be a new slice, 
    // split off a subtree
    // depth is the depth of the child of the chain (which may also be the chain depth if it 
    // is trivial)
    // seed_index is the index of the current seed in the list of seeds
    void add_child_to_chain(forest_growing_state_t& forest_state,
                      const size_t& depth, const size_t& seed_index, 
                      bool child_is_reversed, bool chain_is_reversed);

    // Start a new snarl
    void open_snarl(forest_growing_state_t& forest_state, const size_t& depth);

    // Close a snarl
    // depth is the depth of the snarl and last_seed is the last seed in the snarl
    // If the snarl has no children, then delete the whole thing
    // Otherwise, add all necessary distances and close it
    void close_snarl(forest_growing_state_t& forest_state, const size_t& depth, 
                     const Seed& last_seed, bool last_is_reversed, bool is_cyclic_snarl);

    // Add all the distances from everything in the snarl to either the last child of the snarl or,
    // if to_snarl_end is true, to the end bound of the snarl
    // depth is the depth of the snarl
    void add_snarl_distances(forest_growing_state_t& forest_state,
                             const size_t& depth, const Seed& seed, bool child_is_reversed, 
                             bool snarl_is_reversed, 
                             bool to_snarl_end, bool is_cyclic_snarl);


    /// Given a vector of value pairs, and a bool indicating if the pair is used for the correlation,
    /// return the correlation. This is the spearman correlation for now
    static double get_correlation (const vector<std::pair<size_t, size_t>>& values);



    /************ Helper functions for debugging ************/


    public:

<<<<<<< HEAD
    void print_self(const vector<Seed>* seeds) const {
        for (size_t i = 0 ; i < trees.size() ; i++) {
            const auto& tree = trees[i];
            cerr << i << ": ";
            tree.print_self(seeds);
=======
    template<typename Minimizer>
    void print_self(const vector<Seed>* seeds, const VectorView<Minimizer>* minimizers) const {
        for (size_t i = 0 ; i < trees.size() ; i++) {
            const auto& tree = trees[i];
            cerr << i << ": ";
            tree.print_self(seeds, minimizers);
>>>>>>> 3ba48f32
        }
    }
    void validate_zip_forest(const SnarlDistanceIndex& distance_index, 
                             const vector<Seed>* seeds,
                             size_t distance_limit=std::numeric_limits<size_t>::max()) const;


};

/// Print an item type to a stream
std::ostream& operator<<(std::ostream& out, const ZipCodeTree::tree_item_type_t& type);
/// Pritn an iterator state to a stream
std::ostream& operator<<(std::ostream& out, const ZipCodeTree::reverse_iterator::State& state);

}

namespace std {

/// Make an item type into a string
std::string to_string(const vg::ZipCodeTree::tree_item_type_t& type);
/// Make an iterator state into a string
std::string to_string(const vg::ZipCodeTree::reverse_iterator::State& state);

/// Hash functor to hash oriented_seed_t with std::hash
template <> struct hash<vg::ZipCodeTree::oriented_seed_t>
{
    /// Produce a hash of an oriented_seed_t.
    size_t operator()(const vg::ZipCodeTree::oriented_seed_t& item) const
    {
        // Hash it just as we would a pair.
        return hash<pair<size_t, bool>>()(make_pair(item.seed, item.is_reverse));
    }
};

/// Hash functor to hash seed_result_t with std::hash
template <> struct hash<vg::ZipCodeTree::seed_result_t>
{
    /// Produce a hash of a seed_result_t.
    size_t operator()(const vg::ZipCodeTree::seed_result_t& item) const
    {
        // Hash it just as we would a tuple.
        return hash<tuple<size_t, bool, size_t>>()(make_tuple(item.seed, item.is_reverse, item.distance));
    }
};

/// Explain to the STL algorithms what kind of iterator the zip code tree
/// forward iterator is.
template<>
struct iterator_traits<vg::ZipCodeTree::iterator>{
    using value_type = vg::ZipCodeTree::oriented_seed_t;   
    using iterator_category = forward_iterator_tag;
};

/// Explain to the STL algorithms what kind of iterator the zip code tree
/// reverse iterator is.
template<>
struct iterator_traits<vg::ZipCodeTree::reverse_iterator>{
    using value_type = vg::ZipCodeTree::seed_result_t;   
    using iterator_category = forward_iterator_tag;
};


}


<<<<<<< HEAD




















/// Implementations for the templated functions using Minimizers since the definition is in the minimizer_mapper
//TODO: This really shouldn't be in the hpp file

namespace vg {
    using namespace std;

template<typename Minimizer>
void ZipCodeForest::fill_in_forest(const vector<Seed>& seeds, const VectorView<Minimizer>& minimizers,
                                   const SnarlDistanceIndex& distance_index, size_t gap_distance_limit,
                                   size_t distance_limit) {
#ifdef DEBUG_ZIP_CODE_TREE
    cerr << "Make a new forest with " << seeds.size() << " seeds with distance limit " << distance_limit << endl;
    for (auto& x : seeds) {
        cerr << x.pos << endl;
    }
    cerr << endl;
#endif
    if (seeds.size() == 0) {
        return;
    }

    /*
    Make a ZipCodeForest
    Takes a vector of seeds and their minimizers and fills in the forest

    The zip forest is made by sorting the seeds along chains/snarls, then adding each seed, 
    snarl/chain boundary, and distance to zip_code_tree.

    Sorting and tree-making is done at the same time, in a depth-first traversal of the snarl tree.
    Sorting is done per node in the snarl tree; seeds along a chain are sorted to be ordered along
    a chain, and seeds in a snarl are sorted by the child of the snarl that they are on.

    "Intervals" of seeds in the sort order are used to keep track of the location on the snarl tree.
    An interval represents a range of seeds that are all on the same snarl tree structure.
    After sorting an interval at one depth, sub-intervals representing the children can be found.
    
    Intervals are stored in a stack. The algorithm starts with an interval for each child of the
    root snarl. An interval is popped from the stack. Any incomplete snarls or chains that the
    interval is not a child of must be completed. Then, the snarl or chain that the interval
    represents is added to the zip tree, along with any relevant distances. Intervals representing 
    the children of the snarl or chain are found and added to the stack. This repeats until the
    stack is empty.

    */

    //Start by initializing the state
    //The forest state keeps track of the sort order of seeds, the intervals that need to be sorted,
    //and which intervals are open and incomplete. 
    forest_growing_state_t forest_state(seeds, distance_index, gap_distance_limit, distance_limit);

    //Start with the root as the interval over seed_sort_order containing everything
    interval_and_orientation_t first_interval (0, seeds.size(), false, ZipCode::EMPTY, 0);

    //Sort and get the intervals of the connected components
    sort_one_interval(forest_state, first_interval, 0);
    vector<interval_and_orientation_t> new_intervals 
            = get_next_intervals(forest_state, first_interval, 0);
    forest_state.intervals_to_process.insert(forest_state.intervals_to_process.end(),
                                             std::make_move_iterator(new_intervals.rbegin()),
                                             std::make_move_iterator(new_intervals.rend()));


    while (!forest_state.intervals_to_process.empty()) {
#ifdef DEBUG_ZIP_CODE_TREE
        print_self(&seeds);
#endif
        // For each unprocessed interval, process it
        // First, check if anything needs to be closed, which will happen if the interval's depth is 
        //   greater than or equal to that of an open interval.
        //   Distances between snarl children are added after the child is closed.
        // Get the intervals of this interval's children and add them in reverse order to the stack
        //   intervals_to_process
        // Open the current interval's snarl/chain


        //Get the interval
        interval_and_orientation_t current_interval = std::move(forest_state.intervals_to_process.back());
        forest_state.intervals_to_process.pop_back();

        /********************

         * First, check if anything needs to be closed and close it

         ************************/

#ifdef DEBUG_ZIP_CODE_TREE
        cerr << "Process interval of type " << current_interval.code_type << " with range " 
             << current_interval.interval_start << "-" << current_interval.interval_end << endl;
        assert(current_interval.depth <= 
               seeds.at(forest_state.seed_sort_order[current_interval.interval_start]).zipcode_decoder->max_depth()+1);
        cerr << "Close anything open" << endl;
#endif
        while (!forest_state.open_intervals.empty()) {
            if (current_interval.depth <= forest_state.open_intervals.back().depth) {
                //If the current interval is not a child of the open interval
                //close the last thing in open_intervals
                //There will be an interval for every ancestor in the snarl tree, so this can just check depth

#ifdef DEBUG_ZIP_CODE_TREE
                cerr << "\tclose something at depth " << forest_state.open_intervals.size()-1 << endl;
#endif

                size_t depth = forest_state.open_intervals.size()-1;

                //The ancestor interval to close and its last seed
                const interval_and_orientation_t& ancestor_interval = forest_state.open_intervals.back();
                const Seed& last_seed = seeds.at(forest_state.seed_sort_order[ancestor_interval.interval_end-1]);

                if (ancestor_interval.code_type == ZipCode::CHAIN ||
                    ancestor_interval.code_type == ZipCode::NODE ||
                    ancestor_interval.code_type == ZipCode::ROOT_CHAIN ||
                    ancestor_interval.code_type == ZipCode::ROOT_NODE) {
                    //Close a chain

                    close_chain(forest_state, depth, 
                                last_seed, ancestor_interval.is_reversed); 
                } else {
#ifdef DEBUG_ZIP_CODE_TREE
                    assert(ancestor_interval.code_type == ZipCode::REGULAR_SNARL ||
                           ancestor_interval.code_type == ZipCode::IRREGULAR_SNARL ||
                           ancestor_interval.code_type == ZipCode::CYCLIC_SNARL ||
                           ancestor_interval.code_type == ZipCode::ROOT_SNARL);
#endif
                    //Close a snarl
                    close_snarl(forest_state, depth, last_seed, 
                                ancestor_interval.is_reversed, ancestor_interval.code_type == ZipCode::CYCLIC_SNARL); 
                }

                //Clear the list of children of the snarl tree structure at this level
                forest_state.sibling_indices_at_depth[depth].clear();

                //Take out this ancestor
                forest_state.open_intervals.pop_back();
            } else {
                //If the current interval is contained in this open interval, then it is also contained in all other
                // ancestors so break
                break;
            }
        }

        /************ 
         * Now start processing the current interval
         *
         *
         * Sort this interval and add the child intervals in reverse order to intervals_to_process  
         ***********/

        
        // The depth of the current interval
        size_t current_depth = forest_state.open_intervals.size();

        //For everything except non-dag snarls, sort get the intervals normally

        if (current_interval.code_type != ZipCode::NODE ) {
            //Sort the current interval and get the intervals corresponding to its children
            sort_one_interval(forest_state, current_interval, current_depth);
            vector<interval_and_orientation_t> child_intervals = get_next_intervals(forest_state, current_interval,
                                                                     current_depth);
            if (current_interval.code_type != ZipCode::CYCLIC_SNARL || current_interval.is_reverse_ordered
                    || current_interval.is_ordered){ 

                //If this is not a cyclic snarl, or it is the duplicated copy of a cyclic snarl child
                //Add the child intervals to the to_process stack, in reverse order so the first one
                //gets popped first
                //By forcing duplicated copies of a cyclic snarl child to be processed here, we 
                //prevent nested cyclic snarls from being duplicated in each copy, preventing an 
                //exponential blowup
                forest_state.intervals_to_process.insert(forest_state.intervals_to_process.end(),
                                                         std::make_move_iterator(child_intervals.rbegin()),
                                                         std::make_move_iterator(child_intervals.rend()));
            } else {
                //If this is a cyclic snarl, then we do further partitioning before adding the child intervals
                //The new intervals may include duplicates, so we want to limit how many times this happens

                vector<interval_and_orientation_t> snarl_child_intervals = get_cyclic_snarl_intervals(
                                                                              forest_state, 
                                                                              minimizers,
                                                                              current_interval,
                                                                              forest_state.open_intervals.back(),
                                                                              child_intervals,
                                                                              current_depth);

                forest_state.intervals_to_process.insert(forest_state.intervals_to_process.end(),
                                                         std::make_move_iterator(snarl_child_intervals.rbegin()),
                                                         std::make_move_iterator(snarl_child_intervals.rend()));
            }
        }
    
    
        /**********
         *
         * Open the current interval
         * If the current interval is a snarl and a child of a chain, then add the preceding sibling seeds before the snarl
         *
         *******/

#ifdef DEBUG_ZIP_CODE_TREE
         cerr << "Open next interval or (if the interval is for nodes), add seeds" << endl;
#endif
        if (forest_state.open_intervals.size()+1 > forest_state.sibling_indices_at_depth.size()) {
            forest_state.sibling_indices_at_depth.emplace_back();
        }
        if (forest_state.open_intervals.empty()) {
            // If there is nothing open, then this is starting a new connected component
            // Just open it

#ifdef DEBUG_ZIP_CODE_TREE
            cerr << "Start a new connected component" << endl;
            assert(current_interval.code_type == ZipCode::ROOT_NODE ||
                   current_interval.code_type == ZipCode::NODE ||
                   current_interval.code_type == ZipCode::ROOT_CHAIN ||
                   current_interval.code_type == ZipCode::ROOT_SNARL);
#endif

            if (forest_state.active_zip_tree_i == std::numeric_limits<size_t>::max() 
                || trees[forest_state.active_zip_tree_i].zip_code_tree.size() != 0) {
                trees.emplace_back();
                forest_state.active_zip_tree_i = trees.size()-1;
            }

            if (current_interval.code_type == ZipCode::ROOT_SNARL) {
                // Open the root snarl
                open_snarl(forest_state, 0);
            } else if (current_interval.code_type == ZipCode::NODE) {
                //For a root node, just add it as a chain with all the seeds

                trees[forest_state.active_zip_tree_i].zip_code_tree.emplace_back(ZipCodeTree::CHAIN_START, 
                                                                             std::numeric_limits<size_t>::max(), 
                                                                             false);

                //Remember the start of the chain
                forest_state.sibling_indices_at_depth[0].push_back({ZipCodeTree::CHAIN_START, 0});

                //If this is a node, then the interval contains everything in it, so add the seeds and close the chain here
                for (size_t seed_i = current_interval.interval_start ; seed_i < current_interval.interval_end ; seed_i++) {

                    add_child_to_chain(forest_state, current_depth, 
                                       forest_state.seed_sort_order[seed_i], current_interval.is_reversed,
                                       current_interval.is_reversed); 
                }
                close_chain(forest_state, current_depth, 
                            seeds.at(forest_state.seed_sort_order[current_interval.interval_end-1]), 
                            current_interval.is_reversed); 

                
            } else {
                // Open the root chain/node
                trees[forest_state.active_zip_tree_i].zip_code_tree.emplace_back(ZipCodeTree::CHAIN_START, 
                                                                             std::numeric_limits<size_t>::max(), 
                                                                             false);

                //Remember the start of the chain
                forest_state.sibling_indices_at_depth[0].push_back({ZipCodeTree::CHAIN_START, 0});
            }                       
        } else if (forest_state.open_intervals.back().code_type == ZipCode::CHAIN || 
                   forest_state.open_intervals.back().code_type == ZipCode::ROOT_CHAIN ||
                   forest_state.open_intervals.back().code_type == ZipCode::ROOT_NODE) {
            // This is the child of a chain

            if (current_interval.code_type == ZipCode::NODE) {
                // If the type of this interval is NODE, then this is a range of seeds that are on nodes on the chain,
                // not necessarily on the same node
                // Add each seed

                bool is_trivial_chain = current_depth-1 == 
                        seeds.at(forest_state.seed_sort_order[current_interval.interval_start]).zipcode_decoder->max_depth();
                for (size_t seed_i = current_interval.interval_start ; seed_i < current_interval.interval_end ; seed_i++) {


                    add_child_to_chain(forest_state, is_trivial_chain ? current_depth-1 : current_depth, 
                                       forest_state.seed_sort_order[seed_i], current_interval.is_reversed,
                                       forest_state.open_intervals.back().is_reversed); 
                }

            } else {
#ifdef DEBUG_ZIP_CODE_TREE
                assert(current_interval.code_type == ZipCode::REGULAR_SNARL || 
                       current_interval.code_type == ZipCode::IRREGULAR_SNARL || 
                       current_interval.code_type == ZipCode::CYCLIC_SNARL);
#endif

                //Add the snarl to the chain
                add_child_to_chain(forest_state, current_depth,
                                   forest_state.seed_sort_order[current_interval.interval_start], 
                                   current_interval.is_reversed, forest_state.open_intervals.back().is_reversed);
            }
            

        } else {
        //If there is an open ancestor that isn't a chain, so the ancestor must be a snarl
#ifdef DEBUG_ZIP_CODE_TREE
            assert(forest_state.open_intervals.back().code_type == ZipCode::REGULAR_SNARL ||
                   forest_state.open_intervals.back().code_type == ZipCode::IRREGULAR_SNARL ||
                   forest_state.open_intervals.back().code_type == ZipCode::CYCLIC_SNARL ||
                   forest_state.open_intervals.back().code_type == ZipCode::ROOT_SNARL);
#endif

            //Open the child chain
            open_chain(forest_state, forest_state.open_intervals.size(), 
                       forest_state.seed_sort_order[current_interval.interval_start], current_interval.is_reversed);
            
        }

        if (current_interval.code_type != ZipCode::NODE) {
            // Add to open_intervals
            forest_state.open_intervals.emplace_back(std::move(current_interval));
        }
    }
    //Finished adding all intervals
    

    //Now close anything that remained open
    while (!forest_state.open_intervals.empty()) {
        interval_and_orientation_t& ancestor_interval = forest_state.open_intervals.back();
        const Seed& last_seed = seeds.at(forest_state.seed_sort_order[ancestor_interval.interval_end-1]);

        if (ancestor_interval.code_type == ZipCode::CHAIN ||
            ancestor_interval.code_type == ZipCode::ROOT_CHAIN ||
            ancestor_interval.code_type == ZipCode::ROOT_NODE) {
            //Close a chain

            close_chain(forest_state, forest_state.open_intervals.size()-1, 
                        last_seed, ancestor_interval.is_reversed); 
        } else {
#ifdef DEBUG_ZIP_CODE_TREE
            assert(ancestor_interval.code_type == ZipCode::REGULAR_SNARL ||
                   ancestor_interval.code_type == ZipCode::IRREGULAR_SNARL ||
                   ancestor_interval.code_type == ZipCode::CYCLIC_SNARL ||
                   ancestor_interval.code_type == ZipCode::ROOT_SNARL);
#endif
            //Close a snarl
            close_snarl(forest_state, forest_state.open_intervals.size()-1, 
                        last_seed, ancestor_interval.is_reversed, ancestor_interval.code_type == ZipCode::CYCLIC_SNARL); 
        }

        forest_state.open_intervals.pop_back();
    }

    if (trees[forest_state.active_zip_tree_i].zip_code_tree.size() == 0) {
        trees.erase(trees.begin() + forest_state.active_zip_tree_i);
    }
#ifdef DEBUG_ZIP_CODE_TREE
    print_self(&seeds);
    validate_zip_forest(distance_index, &seeds, distance_limit);
    assert(forest_state.open_chains.empty());
    assert(forest_state.open_intervals.empty());
#endif

}

template<typename Minimizer>
vector<ZipCodeForest::interval_and_orientation_t> ZipCodeForest::get_cyclic_snarl_intervals(
    forest_growing_state_t& forest_state,
    const VectorView<Minimizer>& minimizers, const interval_and_orientation_t& snarl_interval,
    const interval_and_orientation_t& parent_interval,
    const vector<interval_and_orientation_t>& child_intervals, size_t snarl_depth) const {

    vector<size_t>& zipcode_sort_order = forest_state.seed_sort_order;
    vector<sort_value_t>& sort_values_by_seed = forest_state.sort_values_by_seed;
    const vector<Seed>* seeds = forest_state.seeds; 
    const SnarlDistanceIndex* distance_index = forest_state.distance_index;

#ifdef DEBUG_ZIP_CODE_TREE
    assert(seeds->at(zipcode_sort_order[snarl_interval.interval_start]).zipcode_decoder->get_code_type(snarl_depth) 
                == ZipCode::CYCLIC_SNARL);
    net_handle_t handle = seeds->at(zipcode_sort_order[snarl_interval.interval_start]).zipcode_decoder->get_net_handle(snarl_depth, distance_index);
    cerr << "Sorting and finding intervals for cyclic snarl " << distance_index->net_handle_as_string(handle)
         << " with " << child_intervals.size() << " children" << endl;
#endif

    net_handle_t snarl_handle = seeds->at(zipcode_sort_order[snarl_interval.interval_start]).zipcode_decoder->get_net_handle(snarl_depth, distance_index);


    /****** For each interval, form runs of reachable seeds 
      seeds are reachable if they are close on the read and chain (by distance to start of chain)
      and if they are on the same strand on the read                                              ***********/


    //A union find for finding runs of seeds that are reachable in the read and chain
    structures::UnionFind union_find(snarl_interval.interval_end - snarl_interval.interval_start) ;

    // Define a struct that represents a run
    // runs get merged with each other if they are close enough by checking the ranges they cover
    // in the read and chain
    struct run_t {
        // The representative seed in the union find
        // This is also an index into zipcode_sort_order if you add snarl_interval.interval_start
        size_t uf_head; 

        //The range of positions in the read spanned by the seeds in this run
        size_t read_range_start;
        size_t read_range_end;

        //The same thing but for the chain
        size_t chain_range_start;
        size_t chain_range_end;

        //The index of the original interval in child_intervals
        size_t interval_i;

        bool is_reversed_read;

        //Can this interval be traversed in both directions?
        bool can_be_reversed;
    };

    //Helper function to check if the value is close enough to a range of values
    auto is_within_range = [&] (size_t range_start, size_t range_end, size_t value) {
        if (value >= range_start && value <= range_end) {
            //If the value is inside the range
            return true;
        } else if (value < range_start && range_start - value <= forest_state.gap_distance_limit) {
            //If the value is before the range but still within the distance limit
            return true;
        } else if (value > range_end && value - range_end <= forest_state.gap_distance_limit) {
            //If the value is after the range but still within the distance limit
            return true;
        } else {
            return false;
        }
    };


    /*************

      Figure out the orientation of the read through the snarl

    ************/

    //Get pairs of read/chain offsets along the parent chain
    vector<pair<size_t, size_t>> parent_offset_values;

    //Check up to this many seeds on the parent chain
    size_t check_count = 50;
    int check_i = snarl_interval.interval_start - 1;

    //Get up to half of the values from before the snarl
    while (check_i >= parent_interval.interval_start && parent_offset_values.size() <= check_count/2) {

        if (seeds->at(zipcode_sort_order[check_i]).zipcode_decoder->max_depth() == snarl_depth) {
            parent_offset_values.emplace_back(minimizers[seeds->at(zipcode_sort_order[check_i]).source].value.offset,
                                              seeds->at(zipcode_sort_order[check_i]).zipcode_decoder->get_offset_in_chain(snarl_depth));
        }

        check_i--;
    }

    //Get the rest from after the snarl

    check_i = snarl_interval.interval_end;
    while (check_i < parent_interval.interval_end && parent_offset_values.size() < check_count) {

        if (seeds->at(zipcode_sort_order[check_i]).zipcode_decoder->max_depth() == snarl_depth) {
            parent_offset_values.emplace_back(minimizers[seeds->at(zipcode_sort_order[check_i]).source].value.offset,
                                              seeds->at(zipcode_sort_order[check_i]).zipcode_decoder->get_offset_in_chain(snarl_depth));
        }

        check_i++;
    }

    //>0 if the read flows backwards through the snarl
    double parent_correlation = get_correlation(parent_offset_values);
#ifdef DEBUG_ZIP_CODE_TREE
    cerr << "Correlation of parent chain from " << parent_offset_values.size() << " value pairs: " 
         << parent_correlation << endl;
#endif

    /*******************

      For each child of the snarl, walk through the seeds and build runs of seeds that are close
      For each seed, compare it to all other seeds found so far to see if they can be merged

      *****************/


    forward_list<run_t> all_runs;
    vector<std::tuple<size_t, size_t, bool>> read_and_chain_values (snarl_interval.interval_end-snarl_interval.interval_start);

    for (size_t interval_i = 0 ; interval_i < child_intervals.size() ; interval_i++) {
        const auto& child_interval = child_intervals[interval_i];

        //Each interval is on one chain, but the chains aren't sorted yet so sort them
        sort_one_interval(forest_state, child_interval, snarl_depth+1);

        //Check if the interval can be flipped in the snarl
        bool interval_is_reversed_in_snarl = child_interval.is_reversed != snarl_interval.is_reversed;
        bool interval_is_reversable;
        if (interval_is_reversed_in_snarl) {
            //If this interval is already going backwards in the snarl, then it is because it couldn't go forwards

#ifdef DEBUG_ZIP_CODE_TREE
            //This is how seed_is_reversed_at_depth currently works but double check this in case it changed 
            size_t rank = seeds->at(zipcode_sort_order[child_interval.interval_start]).zipcode_decoder->get_rank_in_snarl(snarl_depth+1);
            assert (distance_index->distance_in_snarl(snarl_handle, 0, false, rank, false) == std::numeric_limits<size_t>::max()
                &&
                distance_index->distance_in_snarl(snarl_handle, 1, false, rank, true) == std::numeric_limits<size_t>::max());
#endif

            interval_is_reversable = false;
        } else {
            //If the interval is not reversed in the snarl, check if it can be reversed
            size_t rank = seeds->at(zipcode_sort_order[child_interval.interval_start]).zipcode_decoder->get_rank_in_snarl(snarl_depth+1);
            size_t distance_start = distance_index->distance_in_snarl(snarl_handle, 0, false, rank, true);
            size_t distance_end = distance_index->distance_in_snarl(snarl_handle, 1, false, rank, false);
            interval_is_reversable = distance_start != std::numeric_limits<size_t>::max()
                               || distance_end != std::numeric_limits<size_t>::max();
        }
                                

        //Now partition the chain further

        //This is the set of runs for this particular chain
        std::forward_list<run_t> runs;


        //Go through all seeds in the chain and compare them to the open runs.
        //Add the seed to any run that it is reachable with, potentially combining runs
        for (size_t sort_i = child_interval.interval_start ; sort_i < child_interval.interval_end ; sort_i++) {
            const Seed& seed = seeds->at(zipcode_sort_order[sort_i]);
            const Minimizer& minimizer = minimizers[seed.source];

            //The relevant values for checking this seed against an existing run
            bool is_reversed_read = minimizer.value.is_reverse;
            size_t read_offset = minimizer.value.offset;
            size_t chain_offset = sort_values_by_seed[zipcode_sort_order[sort_i]].get_distance_value(); 

            //Remember the values for finding the correlation later
            std::get<0>(read_and_chain_values [sort_i-snarl_interval.interval_start])= read_offset;
            std::get<1>(read_and_chain_values [sort_i-snarl_interval.interval_start]) = 
                    sort_values_by_seed[zipcode_sort_order[sort_i]].get_sort_value();
            std::get<2>(read_and_chain_values [sort_i-snarl_interval.interval_start]) =
                    seed.zipcode_decoder->max_depth() <= snarl_depth+2;


            //Make a new run for the seed, to be updated with anything combined with it
            run_t seed_run({sort_i - snarl_interval.interval_start,
                            read_offset, read_offset,
                            chain_offset, chain_offset,
                            interval_i,
                            is_reversed_read,
                            interval_is_reversable});

            //For each run, check if it is reachable with the seed, and remove the ones that aren't

            //To remove an element, keep track of the element (run_itr) and the previous iterator (prev_itr),
            // and remove_after the previous iterator
            auto prev_itr = runs.before_begin();
            auto run_itr = runs.begin();
            while (run_itr != runs.end()) {

                //A seed is reachable with a run if they are both on the same strand on the read,
                //the seed is close enough in the read, and if the seed is close enough in the chain 

                if (is_reversed_read == run_itr->is_reversed_read &&
                    is_within_range(run_itr->read_range_start, run_itr->read_range_end, read_offset) &&
                    is_within_range(run_itr->chain_range_start, run_itr->chain_range_end, chain_offset)) {
                    //If this run is reachable with the seed

                    //Combine the runs
                    seed_run.uf_head = union_find.union_groups(run_itr->uf_head, 
                                                               seed_run.uf_head);
                    seed_run.read_range_start = std::min(run_itr->read_range_start, 
                                                         seed_run.read_range_start);
                    seed_run.read_range_end = std::max(run_itr->read_range_end, 
                                                       seed_run.read_range_end);

                    seed_run.chain_range_start = std::min(run_itr->chain_range_start, 
                                                          seed_run.chain_range_start);
                    seed_run.chain_range_end = std::max(run_itr->chain_range_end, 
                                                        seed_run.chain_range_end);

                    //Remove this run
                    run_itr = runs.erase_after(prev_itr);
                } else {
                    //Otherwise, iterate to the new run
                    ++run_itr;
                    ++prev_itr;
                }
            }
            //Add the new run
            runs.push_front(std::move(seed_run));
            //TODO: Remove runs that are definitely too far away from anything else
        }
#ifdef DEBUG_ZIP_CODE_TREE
        cerr << "\tnew runs:" << endl;
        for (auto& run : runs) {
            auto seed_is = union_find.group(run.uf_head);
            for (size_t i : seed_is) {
                cerr << seeds->at(zipcode_sort_order[snarl_interval.interval_start+i]).pos << ", ";
            }
            cerr << "|";
        }
        cerr << endl;
#endif
        //Add this chain's runs to the overall list
        //This merging combines two sorted lists so sort first
        runs.sort([&](const run_t& a, const run_t& b) {
            if (parent_correlation < 0.0) {
               //If the read is going backwards through the snarl, then sort backwards by the first read coordinate 
                return a.read_range_start > b.read_range_start;
            } else {
                //Otherwise, sort so the last read coordinates go forwards
                return a.read_range_end < b.read_range_end;
            }
        });
        all_runs.merge(runs, [&](const run_t& a, const run_t& b) {
            if (parent_correlation < 0.0) {
               //If the read is going backwards through the snarl, then sort backwards by the first read coordinate 
                return a.read_range_start > b.read_range_start;
            } else {
                //Otherwise, sort so the last read coordinates go forwards
                return a.read_range_end < b.read_range_end;
            }
            });
    }
    //TODO: Merge consecutive runs on the same chain. This shouldn't affect correctness because separate 
    //      should be unreachable, but it would make the snarls smaller

    /******* Re-sort seeds by the new runs and make new intervals of the runs on the chains 
        The orientation of the runs is determined by the orientation of the read along the parent chain  ***********/
    

    vector<ZipCodeForest::interval_and_orientation_t> new_intervals;
    //New sort order to replace what's currently in zipcode_sort_order for this snarl 
    vector<size_t> new_sort_order;
    new_sort_order.reserve(snarl_interval.interval_end - snarl_interval.interval_start);

    for (const run_t& run : all_runs) {
        //For each run, add its seeds to the sort order
        //The seeds are already in the correct sort order for the chain in zipcode_sort_order, so
        //re-sort the run's seeds according to this order
        //Also check if the orientation of the read is backwards relative to the snarl, and if so,
        //flip the order of the run so it gets traversed backwards

        vector<size_t> run_seeds = union_find.group(run.uf_head);
        std::sort(run_seeds.begin(), run_seeds.end());

        new_intervals.emplace_back(snarl_interval.interval_start + new_sort_order.size(),
                                    snarl_interval.interval_start + new_sort_order.size() + run_seeds.size(),   
                                    child_intervals[run.interval_i].is_reversed,
                                    child_intervals[run.interval_i].code_type,
                                    child_intervals[run.interval_i].depth);

        //Figure out if the read running backwards through this run
        bool reverse_run = false;
        //Should we use both orientations?
        bool duplicate_run = false;
        
        if (run.can_be_reversed && parent_offset_values.size() > 0) {
            //If it is possible to traverse the run backwards in the chain, then check which is the correct orientation
            vector<pair<size_t, size_t>> run_values;
            run_values.reserve(run_seeds.size());
            for (size_t x : run_seeds) {
                if (std::get<2>(read_and_chain_values[x])){
                    run_values.emplace_back(std::get<0>(read_and_chain_values[x]),
                                                  std::get<1>(read_and_chain_values[x]));
                }
            }

            double run_correlation = get_correlation(run_values);
#ifdef DEBUG_ZIP_CODE_TREE
            cerr << "Correlation of child run from " << run_values.size() << " value pairs: " 
                 << run_correlation << endl;
#endif
            if (std::abs(run_correlation) < 0.8 || std::abs(parent_correlation) < 0.6) {
                //If the correlation is too low, then just duplicate the run in both orientations
                //TODO This is very arbitrary, especially for the parent correlation
                duplicate_run = true;
            } else {

                bool snarl_is_traversed_backwards =  parent_correlation < 0.0;
                //If the parent chain is backwards, then the orientation gets flipped
                // This is necessary because the values used to get the correlation were the actual
                // prefix sums, not the order they were traversed in
                if (parent_interval.is_reversed) {
                    snarl_is_traversed_backwards = !snarl_is_traversed_backwards;
                }

                //Now decide which direction the run is traversed in
                bool run_is_traversed_backwards = run_correlation < 0.0;
                reverse_run = run_is_traversed_backwards != snarl_is_traversed_backwards;
            }

        }

        if (!reverse_run) {
            //If we can only go forwards through the run or
            //if the read is going through the snarl and partition in the same direction
            for (size_t sort_i : run_seeds) {
                new_sort_order.push_back(zipcode_sort_order[snarl_interval.interval_start+sort_i]);
            }

            //If we're also duplicating this run, add another interval for the same thing reversed
            if (duplicate_run) {
                const auto& last_interval = new_intervals.back();
                new_intervals.emplace_back(last_interval.interval_start,
                                           last_interval.interval_end,
                                           !last_interval.is_reversed,
                                           last_interval.code_type,
                                           last_interval.depth);
                //Remember to reverse the order
                new_intervals.back().is_reverse_ordered=true;
            }

        } else {
            //If the read is going through the run in the opposite direction as the snarl, then flip it
            for (int i = run_seeds.size()-1 ; i >= 0 ; --i) {
                new_sort_order.push_back(zipcode_sort_order[snarl_interval.interval_start+run_seeds[i]]);
            }
            new_intervals.back().is_reversed = !new_intervals.back().is_reversed;
        }
    }

    //Update the sort order in zipcode_sort_order
    for (size_t i = 0 ; i < new_sort_order.size() ; i++) {
        zipcode_sort_order[snarl_interval.interval_start+i] = new_sort_order[i];
    }
#ifdef DEBUG_ZIP_CODE_SORTING
    assert(new_sort_order.size() == (snarl_interval.interval_end - snarl_interval.interval_start));
    cerr << "New sort order " << endl;
    for (auto& interval : new_intervals) {
        for (size_t i = interval.interval_start ; i < interval.interval_end ; i++) {
            cerr << seeds->at(zipcode_sort_order[i]).pos << ", ";
        }
        cerr << "|";
    }
    cerr << endl;
#endif

    return new_intervals;
}
}

=======
>>>>>>> 3ba48f32
#endif<|MERGE_RESOLUTION|>--- conflicted
+++ resolved
@@ -96,11 +96,7 @@
       and no cycles), the zip tree should represent all possible paths that the read could take 
       through the snarl. All seeds on the snarl are split up into "runs" of seeds on the same chain
       that are "close" to each other. The runs are sorted and orientated by their read coordinate 
-<<<<<<< HEAD
-      and each run is made into a separate child chain like normal. A run occur twice, once in 
-=======
       and each run is made into a separate child chain like normal. A run may occur twice, once in 
->>>>>>> 3ba48f32
       each orientation. See get_cyclic_snarl_intervals() for details 
 
 
@@ -158,7 +154,6 @@
         }
         bool get_is_reversed() const { return is_reversed; }
     };
-<<<<<<< HEAD
 
     ///Get the number of items in the tree
     size_t get_tree_size() const {return zip_code_tree.size();}
@@ -166,15 +161,6 @@
     ///Access the values in the zip_code_tree
     tree_item_t get_item_at_index(size_t index) const {return zip_code_tree[index];};;
 
-=======
-
-    ///Get the number of items in the tree
-    size_t get_tree_size() const {return zip_code_tree.size();}
-
-    ///Access the values in the zip_code_tree
-    tree_item_t get_item_at_index(size_t index) const {return zip_code_tree[index];};;
-
->>>>>>> 3ba48f32
 protected:
     //The actual tree structure
     vector<tree_item_t> zip_code_tree;
@@ -366,12 +352,8 @@
     /// ( and ) are used for the starts and ends of snarls
     /// [ and ] are used for the starts and ends of chains
     /// seeds are printed as their positions
-<<<<<<< HEAD
-    void print_self(const vector<Seed>* seeds) const;
-=======
     template<typename Minimizer>
     void print_self(const vector<Seed>* seeds, const VectorView<Minimizer>* minimizers) const;
->>>>>>> 3ba48f32
 
     /// Is the given node in a multicomponent chain, looping chain, or anything else that would cause
     /// it to not have exact distances?
@@ -448,11 +430,7 @@
     /// The gap_distance_limit is the limit for making runs of seeds in a cyclic snarl- it 
     /// should be roughly the distance that the dynamic programming is willing to jump to 
     /// connect two consecutive minimizers 
-<<<<<<< HEAD
-    //TODO: I think the distance_limit should just be the same as the gap_distance_limit
-=======
     ///TODO: I think the distance_limit should just be the same as the gap_distance_limit
->>>>>>> 3ba48f32
     /// If a distance_limit is given, then distances larger than the distance limit are not
     /// guaranteed to be accurate, but will be greater than the distance_limit
     template<typename Minimizer>
@@ -471,26 +449,6 @@
       **********************************************************************************************
 
       Construction is done in a depth-first traversal of the snarl tree. So when each 
-<<<<<<< HEAD
-      snarl tree node is visited, the start of the structure is added to the zip tree, then each of 
-      its children is added to the zip tree, then the end of the structure is added.
-      
-      The traversal of the snarl tree is accomplished by progressively sorting the seeds to identify
-      the snarl tree structures that they lie on. Using the zip codes, the seeds can be sorted at 
-      each depth separately. The seeds get sorted using a radix-like sort, starting with the root of 
-      the snarl tree and moving down. So first, the seeds are sorted into connected components. The 
-      components are saved as "intervals" that remember the range in the sort order that the seeds 
-      occur on. Each interval of seeds represents a root-level snarl or chain. Each interval is then
-      sorted to order the seeds along the snarl or chain, and new intervals are found representing 
-      ranges of seeds on the children.
-
-      Each snarl and chain is comprised of the start and end bounds, the children, and distances 
-      between children/bounds. So as each child is added, we will need to know what came before it
-      in the parent snarl/chain so that we can add the distances. We also need to remember the 
-      ancestors of each snarl and chain as we are building them, so that we can close each structure
-      properly. All of this information is stored in a forest_growing_state_t as the zip trees are 
-      being built.
-=======
       snarl tree node is visited, the start of the structure is added to the zip tree, then each of
       its children is added to the zip tree along with the distances between them, then the end of
       the structure is added.
@@ -523,7 +481,6 @@
       also need to remember the ancestors of each snarl and chain as we are building them, so that
       we can close each structure properly. All of this information is stored in a 
       forest_growing_state_t as the zip trees are being built.
->>>>>>> 3ba48f32
 
      **********************************************************************************************/
 
@@ -536,18 +493,6 @@
     /////////// Data structures for building a zip tree
     //////////
     ////////////////////////////////////////////////////
-<<<<<<< HEAD
-
-    /// This gets used for sorting. It represents one interval along zipcode_sort_order, which 
-    /// corresponds to a snarl tree node at the given depth
-    struct interval_and_orientation_t ;
-
-    /// This represents the value used to sort seeds
-    struct sort_value_t;
-
-    /// For children of snarls, we need to remember the siblings and start bound that came before them
-    /// so we can record their distances
-=======
 
     //One interval of seeds corresponding a snarl tree structure
     struct interval_state_t;
@@ -556,7 +501,6 @@
 
     //Stores distance information about the child of a structure, so that distances can be
     //found between siblings
->>>>>>> 3ba48f32
     struct child_info_t;
 
     /// This stores information about the state of the forest as we fill it in
@@ -592,15 +536,9 @@
         // This keeps track of which is the active tree, as an index into trees
         // Note that this can't be an actual pointer to the forest because the address may move if 
         // the vectors get shifted around in memory.
-<<<<<<< HEAD
-        size_t active_zip_tree_i;
-
-        // Keep track of all open chains as an index into the current active_zip_tree_i of the start 
-=======
         size_t active_tree_index;
 
         // Keep track of all open chains as an index into the current active_tree_index of the start 
->>>>>>> 3ba48f32
         // of the chain, and a boolean that is true if the start of the chain is farther than the 
         // distance_limit from anything else in the snarl tree.
         // If the index is pointing to a CHAIN_START, then it includes the whole chain. If it 
@@ -614,19 +552,11 @@
         // to the zip tree. After an interval is popped, intervals of its children get added to 
         // intervals_to_process
         // The stack structure ensures that the snarl tree gets processed in the right order
-<<<<<<< HEAD
-        vector<interval_and_orientation_t> intervals_to_process;
-    
-        //Intervals that are currently open. These represent ancestors of whatever is currently 
-        //being worked on. So the size is the depth of the snarl tree
-        vector<interval_and_orientation_t> open_intervals;
-=======
         forward_list<interval_state_t> intervals_to_process;
     
         //Intervals that are currently open. These represent ancestors of whatever is currently 
         //being worked on. So the size is the depth of the snarl tree
         vector<interval_state_t> open_intervals;
->>>>>>> 3ba48f32
     
         //For cyclic snarls, what is the limit for separating runs of seeds
         size_t gap_distance_limit;
@@ -638,11 +568,7 @@
         forest_growing_state_t(const vector<Seed>& seeds, const SnarlDistanceIndex& distance_index, 
                                size_t gap_distance_limit, size_t distance_limit) :
             seeds(&seeds), distance_index(&distance_index), gap_distance_limit(gap_distance_limit),
-<<<<<<< HEAD
-            distance_limit(distance_limit), active_zip_tree_i(std::numeric_limits<size_t>::max()) {
-=======
             distance_limit(distance_limit), active_tree_index(std::numeric_limits<size_t>::max()) {
->>>>>>> 3ba48f32
 
             //This represents the current sort order of the seeds
             seed_sort_order.assign(seeds.size(), 0);
@@ -655,16 +581,6 @@
     };
 
 
-<<<<<<< HEAD
-    // For children of snarls, we need to remember the siblings and start bound that came before 
-    // them so we can record their distances
-    // This holds the indices (into zip_code_tree) of each seed or start of a chain,
-    //  and each start and child chain start of a snarl
-    // For the children of a chain, the value is the prefix sum in the chain (relative to the 
-    // orientation of the top-level chain, not necessarily the chain itself)
-    // For the children of a snarl, the value is the index of the CHAIN_START in zip_code_tree.
-    //  The first seed in the chain will need to be found by looping through zip_code_tree
-=======
     /// For children of snarls, we need to remember the siblings and start bound that came before 
     /// them so we can record their distances
     /// This holds the indices (into zip_code_tree) of each seed or start of a chain,
@@ -673,7 +589,6 @@
     /// orientation of the top-level chain, not necessarily the chain itself)
     /// For the children of a snarl, the value is the index of the CHAIN_START in zip_code_tree.
     ///  The first seed in the chain will need to be found by looping through zip_code_tree
->>>>>>> 3ba48f32
     struct child_info_t {
 
         ZipCodeTree::tree_item_type_t type;  //the type of the item
@@ -692,13 +607,9 @@
         bool is_reversed = false;
     };
 
-<<<<<<< HEAD
-    struct interval_and_orientation_t {
-=======
     /// This gets used for sorting. It represents one interval along zipcode_sort_order, which 
     /// corresponds to a snarl tree node at the given depth
     struct interval_state_t {
->>>>>>> 3ba48f32
 
         //Indices into zipcode_sort_order
         size_t interval_start : 26; //inclusive
@@ -727,11 +638,7 @@
         bool is_ordered;
 
 
-<<<<<<< HEAD
-        interval_and_orientation_t (size_t start, size_t end, size_t rev, ZipCode::code_type_t type, 
-=======
         interval_state_t (size_t start, size_t end, size_t rev, ZipCode::code_type_t type, 
->>>>>>> 3ba48f32
                                     size_t depth) :
             interval_start(start), interval_end(end), is_reversed(rev), code_type(type), depth(depth){
             is_reverse_ordered = false;
@@ -739,15 +646,9 @@
         }
     };
 
-<<<<<<< HEAD
-    //This is used for storing the value used for sorting seeds
-    //Since children of chains get sorted by the offset along the chain, it can also be used
-    //to find the values used for calculating distances
-=======
     ///This is used for storing the value used for sorting seeds
     ///Since children of chains get sorted by the offset along the chain, it can also be used
     ///to find the values used for calculating distances
->>>>>>> 3ba48f32
     struct sort_value_t {
         private:
         size_t sort_value;
@@ -799,10 +700,7 @@
     /////////////////////////////////////////////////////////////////////////////////////////////
     //////////////////   Functions for sorting and finding intervals of seeds along the snarl tree
     /////////////////////////////////////////////////////////////////////////////////////////////
-<<<<<<< HEAD
-=======
-
->>>>>>> 3ba48f32
+
 
     /// Sorts the given interval (which must contain seeds on the same snarl/chain/node at the given
     /// depth)  Sorting is roughly linear along the top-level chains, in a topological-ish order in
@@ -810,15 +708,6 @@
     void sort_one_interval(forest_growing_state_t& forest_state, 
                            const interval_state_t& interval) const;
 
-<<<<<<< HEAD
-    /// Sorts the given interval (which must contain seeds on the same snarl/chain/node at the given
-    /// depth)  Sorting is roughly linear along the top-level chains, in a topological-ish order in
-    /// snarls. Uses radix_sort_zipcodes and default_sort_zipcodes
-    void sort_one_interval(forest_growing_state_t& forest_state, 
-                           const interval_and_orientation_t& interval, size_t interval_depth) const;
-
-=======
->>>>>>> 3ba48f32
     /// Helper function to sort the seeds using radix sort
     /// Sorts the slice of seeds in the given interval of zipcode_sort_order, which is a vector of
     /// indices into seeds
@@ -829,31 +718,6 @@
     /// min_ and max_value are the minimum and maximum value being sorted on
     void radix_sort_zipcodes(vector<size_t>& zipcode_sort_order, 
                              const vector<sort_value_t>& sort_values_by_seed,
-<<<<<<< HEAD
-                             const interval_and_orientation_t& interval, bool reverse_order,
-                             size_t min_value, size_t max_value) const; 
-
-    /// Helper function to sort the seeds using std::sort
-    /// Sorts the slice of seeds in the given interval of zipcode_sort_order, which is a vector 
-    /// of indices into seeds
-    void default_sort_zipcodes(vector<size_t>& zipcode_sort_order, 
-                               const vector<sort_value_t>& sort_values_by_seed,
-                               const interval_and_orientation_t& interval, bool reverse_order) const; 
-
-
-
-    /// Assuming that the range of seeds in sort_values_by_seeds given by the interval is sorted,
-    /// return the intervals of the children of the interval, in the order of traversal
-    /// For children of chains, seeds that are on the chain itself and not nested will be put on
-    /// the same interval if there are no seeds in snarls between them, even if they are not on
-    /// the same node
-    vector<interval_and_orientation_t> get_next_intervals(forest_growing_state_t& forest_state, 
-            const interval_and_orientation_t& interval, 
-            size_t interval_depth) const;
-
-    /// Given intervals representing child chains on a cyclic snarl, re-partition them and return
-    /// new intervals representing runs of seeds that are "close" in each chain
-=======
                              const interval_state_t& interval, bool reverse_order,
                              size_t min_value, size_t max_value) const; 
 
@@ -879,7 +743,6 @@
     /// Given intervals representing child chains on a cyclic snarl, re-partition them and get
     /// new intervals representing runs of seeds that are "close" in each chain.
     /// Like in get_next_intervals, new intervals are added to next_intervals in their sort order.
->>>>>>> 3ba48f32
     /// Two seeds are close to each other if: 
     /// (1) the distance between them on the read is <= t, where t is a given distance limit, 
     /// (2) the minimum distance between them on the chain is <= t, and 
@@ -890,18 +753,11 @@
     /// seeds. If the orientation of a run is unclear, then it is duplicated to be oriented in each 
     /// direction 
     template<typename Minimizer>
-<<<<<<< HEAD
-    vector<interval_and_orientation_t> get_cyclic_snarl_intervals(forest_growing_state_t& forest_state,
-            const VectorView<Minimizer>& minimizers, const interval_and_orientation_t& snarl_interval,
-            const interval_and_orientation_t& parent_interval,
-            const vector<interval_and_orientation_t>& child_intervals, size_t snarl_depth) const;
-=======
     void get_cyclic_snarl_intervals(forest_growing_state_t& forest_state,
             const VectorView<Minimizer>& minimizers, const interval_state_t& snarl_interval,
             const interval_state_t& parent_interval,
             const forward_list<interval_state_t>& child_intervals,
             forward_list<interval_state_t>& next_intervals) const;
->>>>>>> 3ba48f32
 
     //////////////////////////////////////////////////////
     ///////////          functions for building the trees
@@ -965,20 +821,12 @@
 
     public:
 
-<<<<<<< HEAD
-    void print_self(const vector<Seed>* seeds) const {
-        for (size_t i = 0 ; i < trees.size() ; i++) {
-            const auto& tree = trees[i];
-            cerr << i << ": ";
-            tree.print_self(seeds);
-=======
     template<typename Minimizer>
     void print_self(const vector<Seed>* seeds, const VectorView<Minimizer>* minimizers) const {
         for (size_t i = 0 ; i < trees.size() ; i++) {
             const auto& tree = trees[i];
             cerr << i << ": ";
             tree.print_self(seeds, minimizers);
->>>>>>> 3ba48f32
         }
     }
     void validate_zip_forest(const SnarlDistanceIndex& distance_index, 
@@ -1044,760 +892,4 @@
 }
 
 
-<<<<<<< HEAD
-
-
-
-
-
-
-
-
-
-
-
-
-
-
-
-
-
-
-
-
-/// Implementations for the templated functions using Minimizers since the definition is in the minimizer_mapper
-//TODO: This really shouldn't be in the hpp file
-
-namespace vg {
-    using namespace std;
-
-template<typename Minimizer>
-void ZipCodeForest::fill_in_forest(const vector<Seed>& seeds, const VectorView<Minimizer>& minimizers,
-                                   const SnarlDistanceIndex& distance_index, size_t gap_distance_limit,
-                                   size_t distance_limit) {
-#ifdef DEBUG_ZIP_CODE_TREE
-    cerr << "Make a new forest with " << seeds.size() << " seeds with distance limit " << distance_limit << endl;
-    for (auto& x : seeds) {
-        cerr << x.pos << endl;
-    }
-    cerr << endl;
-#endif
-    if (seeds.size() == 0) {
-        return;
-    }
-
-    /*
-    Make a ZipCodeForest
-    Takes a vector of seeds and their minimizers and fills in the forest
-
-    The zip forest is made by sorting the seeds along chains/snarls, then adding each seed, 
-    snarl/chain boundary, and distance to zip_code_tree.
-
-    Sorting and tree-making is done at the same time, in a depth-first traversal of the snarl tree.
-    Sorting is done per node in the snarl tree; seeds along a chain are sorted to be ordered along
-    a chain, and seeds in a snarl are sorted by the child of the snarl that they are on.
-
-    "Intervals" of seeds in the sort order are used to keep track of the location on the snarl tree.
-    An interval represents a range of seeds that are all on the same snarl tree structure.
-    After sorting an interval at one depth, sub-intervals representing the children can be found.
-    
-    Intervals are stored in a stack. The algorithm starts with an interval for each child of the
-    root snarl. An interval is popped from the stack. Any incomplete snarls or chains that the
-    interval is not a child of must be completed. Then, the snarl or chain that the interval
-    represents is added to the zip tree, along with any relevant distances. Intervals representing 
-    the children of the snarl or chain are found and added to the stack. This repeats until the
-    stack is empty.
-
-    */
-
-    //Start by initializing the state
-    //The forest state keeps track of the sort order of seeds, the intervals that need to be sorted,
-    //and which intervals are open and incomplete. 
-    forest_growing_state_t forest_state(seeds, distance_index, gap_distance_limit, distance_limit);
-
-    //Start with the root as the interval over seed_sort_order containing everything
-    interval_and_orientation_t first_interval (0, seeds.size(), false, ZipCode::EMPTY, 0);
-
-    //Sort and get the intervals of the connected components
-    sort_one_interval(forest_state, first_interval, 0);
-    vector<interval_and_orientation_t> new_intervals 
-            = get_next_intervals(forest_state, first_interval, 0);
-    forest_state.intervals_to_process.insert(forest_state.intervals_to_process.end(),
-                                             std::make_move_iterator(new_intervals.rbegin()),
-                                             std::make_move_iterator(new_intervals.rend()));
-
-
-    while (!forest_state.intervals_to_process.empty()) {
-#ifdef DEBUG_ZIP_CODE_TREE
-        print_self(&seeds);
-#endif
-        // For each unprocessed interval, process it
-        // First, check if anything needs to be closed, which will happen if the interval's depth is 
-        //   greater than or equal to that of an open interval.
-        //   Distances between snarl children are added after the child is closed.
-        // Get the intervals of this interval's children and add them in reverse order to the stack
-        //   intervals_to_process
-        // Open the current interval's snarl/chain
-
-
-        //Get the interval
-        interval_and_orientation_t current_interval = std::move(forest_state.intervals_to_process.back());
-        forest_state.intervals_to_process.pop_back();
-
-        /********************
-
-         * First, check if anything needs to be closed and close it
-
-         ************************/
-
-#ifdef DEBUG_ZIP_CODE_TREE
-        cerr << "Process interval of type " << current_interval.code_type << " with range " 
-             << current_interval.interval_start << "-" << current_interval.interval_end << endl;
-        assert(current_interval.depth <= 
-               seeds.at(forest_state.seed_sort_order[current_interval.interval_start]).zipcode_decoder->max_depth()+1);
-        cerr << "Close anything open" << endl;
-#endif
-        while (!forest_state.open_intervals.empty()) {
-            if (current_interval.depth <= forest_state.open_intervals.back().depth) {
-                //If the current interval is not a child of the open interval
-                //close the last thing in open_intervals
-                //There will be an interval for every ancestor in the snarl tree, so this can just check depth
-
-#ifdef DEBUG_ZIP_CODE_TREE
-                cerr << "\tclose something at depth " << forest_state.open_intervals.size()-1 << endl;
-#endif
-
-                size_t depth = forest_state.open_intervals.size()-1;
-
-                //The ancestor interval to close and its last seed
-                const interval_and_orientation_t& ancestor_interval = forest_state.open_intervals.back();
-                const Seed& last_seed = seeds.at(forest_state.seed_sort_order[ancestor_interval.interval_end-1]);
-
-                if (ancestor_interval.code_type == ZipCode::CHAIN ||
-                    ancestor_interval.code_type == ZipCode::NODE ||
-                    ancestor_interval.code_type == ZipCode::ROOT_CHAIN ||
-                    ancestor_interval.code_type == ZipCode::ROOT_NODE) {
-                    //Close a chain
-
-                    close_chain(forest_state, depth, 
-                                last_seed, ancestor_interval.is_reversed); 
-                } else {
-#ifdef DEBUG_ZIP_CODE_TREE
-                    assert(ancestor_interval.code_type == ZipCode::REGULAR_SNARL ||
-                           ancestor_interval.code_type == ZipCode::IRREGULAR_SNARL ||
-                           ancestor_interval.code_type == ZipCode::CYCLIC_SNARL ||
-                           ancestor_interval.code_type == ZipCode::ROOT_SNARL);
-#endif
-                    //Close a snarl
-                    close_snarl(forest_state, depth, last_seed, 
-                                ancestor_interval.is_reversed, ancestor_interval.code_type == ZipCode::CYCLIC_SNARL); 
-                }
-
-                //Clear the list of children of the snarl tree structure at this level
-                forest_state.sibling_indices_at_depth[depth].clear();
-
-                //Take out this ancestor
-                forest_state.open_intervals.pop_back();
-            } else {
-                //If the current interval is contained in this open interval, then it is also contained in all other
-                // ancestors so break
-                break;
-            }
-        }
-
-        /************ 
-         * Now start processing the current interval
-         *
-         *
-         * Sort this interval and add the child intervals in reverse order to intervals_to_process  
-         ***********/
-
-        
-        // The depth of the current interval
-        size_t current_depth = forest_state.open_intervals.size();
-
-        //For everything except non-dag snarls, sort get the intervals normally
-
-        if (current_interval.code_type != ZipCode::NODE ) {
-            //Sort the current interval and get the intervals corresponding to its children
-            sort_one_interval(forest_state, current_interval, current_depth);
-            vector<interval_and_orientation_t> child_intervals = get_next_intervals(forest_state, current_interval,
-                                                                     current_depth);
-            if (current_interval.code_type != ZipCode::CYCLIC_SNARL || current_interval.is_reverse_ordered
-                    || current_interval.is_ordered){ 
-
-                //If this is not a cyclic snarl, or it is the duplicated copy of a cyclic snarl child
-                //Add the child intervals to the to_process stack, in reverse order so the first one
-                //gets popped first
-                //By forcing duplicated copies of a cyclic snarl child to be processed here, we 
-                //prevent nested cyclic snarls from being duplicated in each copy, preventing an 
-                //exponential blowup
-                forest_state.intervals_to_process.insert(forest_state.intervals_to_process.end(),
-                                                         std::make_move_iterator(child_intervals.rbegin()),
-                                                         std::make_move_iterator(child_intervals.rend()));
-            } else {
-                //If this is a cyclic snarl, then we do further partitioning before adding the child intervals
-                //The new intervals may include duplicates, so we want to limit how many times this happens
-
-                vector<interval_and_orientation_t> snarl_child_intervals = get_cyclic_snarl_intervals(
-                                                                              forest_state, 
-                                                                              minimizers,
-                                                                              current_interval,
-                                                                              forest_state.open_intervals.back(),
-                                                                              child_intervals,
-                                                                              current_depth);
-
-                forest_state.intervals_to_process.insert(forest_state.intervals_to_process.end(),
-                                                         std::make_move_iterator(snarl_child_intervals.rbegin()),
-                                                         std::make_move_iterator(snarl_child_intervals.rend()));
-            }
-        }
-    
-    
-        /**********
-         *
-         * Open the current interval
-         * If the current interval is a snarl and a child of a chain, then add the preceding sibling seeds before the snarl
-         *
-         *******/
-
-#ifdef DEBUG_ZIP_CODE_TREE
-         cerr << "Open next interval or (if the interval is for nodes), add seeds" << endl;
-#endif
-        if (forest_state.open_intervals.size()+1 > forest_state.sibling_indices_at_depth.size()) {
-            forest_state.sibling_indices_at_depth.emplace_back();
-        }
-        if (forest_state.open_intervals.empty()) {
-            // If there is nothing open, then this is starting a new connected component
-            // Just open it
-
-#ifdef DEBUG_ZIP_CODE_TREE
-            cerr << "Start a new connected component" << endl;
-            assert(current_interval.code_type == ZipCode::ROOT_NODE ||
-                   current_interval.code_type == ZipCode::NODE ||
-                   current_interval.code_type == ZipCode::ROOT_CHAIN ||
-                   current_interval.code_type == ZipCode::ROOT_SNARL);
-#endif
-
-            if (forest_state.active_zip_tree_i == std::numeric_limits<size_t>::max() 
-                || trees[forest_state.active_zip_tree_i].zip_code_tree.size() != 0) {
-                trees.emplace_back();
-                forest_state.active_zip_tree_i = trees.size()-1;
-            }
-
-            if (current_interval.code_type == ZipCode::ROOT_SNARL) {
-                // Open the root snarl
-                open_snarl(forest_state, 0);
-            } else if (current_interval.code_type == ZipCode::NODE) {
-                //For a root node, just add it as a chain with all the seeds
-
-                trees[forest_state.active_zip_tree_i].zip_code_tree.emplace_back(ZipCodeTree::CHAIN_START, 
-                                                                             std::numeric_limits<size_t>::max(), 
-                                                                             false);
-
-                //Remember the start of the chain
-                forest_state.sibling_indices_at_depth[0].push_back({ZipCodeTree::CHAIN_START, 0});
-
-                //If this is a node, then the interval contains everything in it, so add the seeds and close the chain here
-                for (size_t seed_i = current_interval.interval_start ; seed_i < current_interval.interval_end ; seed_i++) {
-
-                    add_child_to_chain(forest_state, current_depth, 
-                                       forest_state.seed_sort_order[seed_i], current_interval.is_reversed,
-                                       current_interval.is_reversed); 
-                }
-                close_chain(forest_state, current_depth, 
-                            seeds.at(forest_state.seed_sort_order[current_interval.interval_end-1]), 
-                            current_interval.is_reversed); 
-
-                
-            } else {
-                // Open the root chain/node
-                trees[forest_state.active_zip_tree_i].zip_code_tree.emplace_back(ZipCodeTree::CHAIN_START, 
-                                                                             std::numeric_limits<size_t>::max(), 
-                                                                             false);
-
-                //Remember the start of the chain
-                forest_state.sibling_indices_at_depth[0].push_back({ZipCodeTree::CHAIN_START, 0});
-            }                       
-        } else if (forest_state.open_intervals.back().code_type == ZipCode::CHAIN || 
-                   forest_state.open_intervals.back().code_type == ZipCode::ROOT_CHAIN ||
-                   forest_state.open_intervals.back().code_type == ZipCode::ROOT_NODE) {
-            // This is the child of a chain
-
-            if (current_interval.code_type == ZipCode::NODE) {
-                // If the type of this interval is NODE, then this is a range of seeds that are on nodes on the chain,
-                // not necessarily on the same node
-                // Add each seed
-
-                bool is_trivial_chain = current_depth-1 == 
-                        seeds.at(forest_state.seed_sort_order[current_interval.interval_start]).zipcode_decoder->max_depth();
-                for (size_t seed_i = current_interval.interval_start ; seed_i < current_interval.interval_end ; seed_i++) {
-
-
-                    add_child_to_chain(forest_state, is_trivial_chain ? current_depth-1 : current_depth, 
-                                       forest_state.seed_sort_order[seed_i], current_interval.is_reversed,
-                                       forest_state.open_intervals.back().is_reversed); 
-                }
-
-            } else {
-#ifdef DEBUG_ZIP_CODE_TREE
-                assert(current_interval.code_type == ZipCode::REGULAR_SNARL || 
-                       current_interval.code_type == ZipCode::IRREGULAR_SNARL || 
-                       current_interval.code_type == ZipCode::CYCLIC_SNARL);
-#endif
-
-                //Add the snarl to the chain
-                add_child_to_chain(forest_state, current_depth,
-                                   forest_state.seed_sort_order[current_interval.interval_start], 
-                                   current_interval.is_reversed, forest_state.open_intervals.back().is_reversed);
-            }
-            
-
-        } else {
-        //If there is an open ancestor that isn't a chain, so the ancestor must be a snarl
-#ifdef DEBUG_ZIP_CODE_TREE
-            assert(forest_state.open_intervals.back().code_type == ZipCode::REGULAR_SNARL ||
-                   forest_state.open_intervals.back().code_type == ZipCode::IRREGULAR_SNARL ||
-                   forest_state.open_intervals.back().code_type == ZipCode::CYCLIC_SNARL ||
-                   forest_state.open_intervals.back().code_type == ZipCode::ROOT_SNARL);
-#endif
-
-            //Open the child chain
-            open_chain(forest_state, forest_state.open_intervals.size(), 
-                       forest_state.seed_sort_order[current_interval.interval_start], current_interval.is_reversed);
-            
-        }
-
-        if (current_interval.code_type != ZipCode::NODE) {
-            // Add to open_intervals
-            forest_state.open_intervals.emplace_back(std::move(current_interval));
-        }
-    }
-    //Finished adding all intervals
-    
-
-    //Now close anything that remained open
-    while (!forest_state.open_intervals.empty()) {
-        interval_and_orientation_t& ancestor_interval = forest_state.open_intervals.back();
-        const Seed& last_seed = seeds.at(forest_state.seed_sort_order[ancestor_interval.interval_end-1]);
-
-        if (ancestor_interval.code_type == ZipCode::CHAIN ||
-            ancestor_interval.code_type == ZipCode::ROOT_CHAIN ||
-            ancestor_interval.code_type == ZipCode::ROOT_NODE) {
-            //Close a chain
-
-            close_chain(forest_state, forest_state.open_intervals.size()-1, 
-                        last_seed, ancestor_interval.is_reversed); 
-        } else {
-#ifdef DEBUG_ZIP_CODE_TREE
-            assert(ancestor_interval.code_type == ZipCode::REGULAR_SNARL ||
-                   ancestor_interval.code_type == ZipCode::IRREGULAR_SNARL ||
-                   ancestor_interval.code_type == ZipCode::CYCLIC_SNARL ||
-                   ancestor_interval.code_type == ZipCode::ROOT_SNARL);
-#endif
-            //Close a snarl
-            close_snarl(forest_state, forest_state.open_intervals.size()-1, 
-                        last_seed, ancestor_interval.is_reversed, ancestor_interval.code_type == ZipCode::CYCLIC_SNARL); 
-        }
-
-        forest_state.open_intervals.pop_back();
-    }
-
-    if (trees[forest_state.active_zip_tree_i].zip_code_tree.size() == 0) {
-        trees.erase(trees.begin() + forest_state.active_zip_tree_i);
-    }
-#ifdef DEBUG_ZIP_CODE_TREE
-    print_self(&seeds);
-    validate_zip_forest(distance_index, &seeds, distance_limit);
-    assert(forest_state.open_chains.empty());
-    assert(forest_state.open_intervals.empty());
-#endif
-
-}
-
-template<typename Minimizer>
-vector<ZipCodeForest::interval_and_orientation_t> ZipCodeForest::get_cyclic_snarl_intervals(
-    forest_growing_state_t& forest_state,
-    const VectorView<Minimizer>& minimizers, const interval_and_orientation_t& snarl_interval,
-    const interval_and_orientation_t& parent_interval,
-    const vector<interval_and_orientation_t>& child_intervals, size_t snarl_depth) const {
-
-    vector<size_t>& zipcode_sort_order = forest_state.seed_sort_order;
-    vector<sort_value_t>& sort_values_by_seed = forest_state.sort_values_by_seed;
-    const vector<Seed>* seeds = forest_state.seeds; 
-    const SnarlDistanceIndex* distance_index = forest_state.distance_index;
-
-#ifdef DEBUG_ZIP_CODE_TREE
-    assert(seeds->at(zipcode_sort_order[snarl_interval.interval_start]).zipcode_decoder->get_code_type(snarl_depth) 
-                == ZipCode::CYCLIC_SNARL);
-    net_handle_t handle = seeds->at(zipcode_sort_order[snarl_interval.interval_start]).zipcode_decoder->get_net_handle(snarl_depth, distance_index);
-    cerr << "Sorting and finding intervals for cyclic snarl " << distance_index->net_handle_as_string(handle)
-         << " with " << child_intervals.size() << " children" << endl;
-#endif
-
-    net_handle_t snarl_handle = seeds->at(zipcode_sort_order[snarl_interval.interval_start]).zipcode_decoder->get_net_handle(snarl_depth, distance_index);
-
-
-    /****** For each interval, form runs of reachable seeds 
-      seeds are reachable if they are close on the read and chain (by distance to start of chain)
-      and if they are on the same strand on the read                                              ***********/
-
-
-    //A union find for finding runs of seeds that are reachable in the read and chain
-    structures::UnionFind union_find(snarl_interval.interval_end - snarl_interval.interval_start) ;
-
-    // Define a struct that represents a run
-    // runs get merged with each other if they are close enough by checking the ranges they cover
-    // in the read and chain
-    struct run_t {
-        // The representative seed in the union find
-        // This is also an index into zipcode_sort_order if you add snarl_interval.interval_start
-        size_t uf_head; 
-
-        //The range of positions in the read spanned by the seeds in this run
-        size_t read_range_start;
-        size_t read_range_end;
-
-        //The same thing but for the chain
-        size_t chain_range_start;
-        size_t chain_range_end;
-
-        //The index of the original interval in child_intervals
-        size_t interval_i;
-
-        bool is_reversed_read;
-
-        //Can this interval be traversed in both directions?
-        bool can_be_reversed;
-    };
-
-    //Helper function to check if the value is close enough to a range of values
-    auto is_within_range = [&] (size_t range_start, size_t range_end, size_t value) {
-        if (value >= range_start && value <= range_end) {
-            //If the value is inside the range
-            return true;
-        } else if (value < range_start && range_start - value <= forest_state.gap_distance_limit) {
-            //If the value is before the range but still within the distance limit
-            return true;
-        } else if (value > range_end && value - range_end <= forest_state.gap_distance_limit) {
-            //If the value is after the range but still within the distance limit
-            return true;
-        } else {
-            return false;
-        }
-    };
-
-
-    /*************
-
-      Figure out the orientation of the read through the snarl
-
-    ************/
-
-    //Get pairs of read/chain offsets along the parent chain
-    vector<pair<size_t, size_t>> parent_offset_values;
-
-    //Check up to this many seeds on the parent chain
-    size_t check_count = 50;
-    int check_i = snarl_interval.interval_start - 1;
-
-    //Get up to half of the values from before the snarl
-    while (check_i >= parent_interval.interval_start && parent_offset_values.size() <= check_count/2) {
-
-        if (seeds->at(zipcode_sort_order[check_i]).zipcode_decoder->max_depth() == snarl_depth) {
-            parent_offset_values.emplace_back(minimizers[seeds->at(zipcode_sort_order[check_i]).source].value.offset,
-                                              seeds->at(zipcode_sort_order[check_i]).zipcode_decoder->get_offset_in_chain(snarl_depth));
-        }
-
-        check_i--;
-    }
-
-    //Get the rest from after the snarl
-
-    check_i = snarl_interval.interval_end;
-    while (check_i < parent_interval.interval_end && parent_offset_values.size() < check_count) {
-
-        if (seeds->at(zipcode_sort_order[check_i]).zipcode_decoder->max_depth() == snarl_depth) {
-            parent_offset_values.emplace_back(minimizers[seeds->at(zipcode_sort_order[check_i]).source].value.offset,
-                                              seeds->at(zipcode_sort_order[check_i]).zipcode_decoder->get_offset_in_chain(snarl_depth));
-        }
-
-        check_i++;
-    }
-
-    //>0 if the read flows backwards through the snarl
-    double parent_correlation = get_correlation(parent_offset_values);
-#ifdef DEBUG_ZIP_CODE_TREE
-    cerr << "Correlation of parent chain from " << parent_offset_values.size() << " value pairs: " 
-         << parent_correlation << endl;
-#endif
-
-    /*******************
-
-      For each child of the snarl, walk through the seeds and build runs of seeds that are close
-      For each seed, compare it to all other seeds found so far to see if they can be merged
-
-      *****************/
-
-
-    forward_list<run_t> all_runs;
-    vector<std::tuple<size_t, size_t, bool>> read_and_chain_values (snarl_interval.interval_end-snarl_interval.interval_start);
-
-    for (size_t interval_i = 0 ; interval_i < child_intervals.size() ; interval_i++) {
-        const auto& child_interval = child_intervals[interval_i];
-
-        //Each interval is on one chain, but the chains aren't sorted yet so sort them
-        sort_one_interval(forest_state, child_interval, snarl_depth+1);
-
-        //Check if the interval can be flipped in the snarl
-        bool interval_is_reversed_in_snarl = child_interval.is_reversed != snarl_interval.is_reversed;
-        bool interval_is_reversable;
-        if (interval_is_reversed_in_snarl) {
-            //If this interval is already going backwards in the snarl, then it is because it couldn't go forwards
-
-#ifdef DEBUG_ZIP_CODE_TREE
-            //This is how seed_is_reversed_at_depth currently works but double check this in case it changed 
-            size_t rank = seeds->at(zipcode_sort_order[child_interval.interval_start]).zipcode_decoder->get_rank_in_snarl(snarl_depth+1);
-            assert (distance_index->distance_in_snarl(snarl_handle, 0, false, rank, false) == std::numeric_limits<size_t>::max()
-                &&
-                distance_index->distance_in_snarl(snarl_handle, 1, false, rank, true) == std::numeric_limits<size_t>::max());
-#endif
-
-            interval_is_reversable = false;
-        } else {
-            //If the interval is not reversed in the snarl, check if it can be reversed
-            size_t rank = seeds->at(zipcode_sort_order[child_interval.interval_start]).zipcode_decoder->get_rank_in_snarl(snarl_depth+1);
-            size_t distance_start = distance_index->distance_in_snarl(snarl_handle, 0, false, rank, true);
-            size_t distance_end = distance_index->distance_in_snarl(snarl_handle, 1, false, rank, false);
-            interval_is_reversable = distance_start != std::numeric_limits<size_t>::max()
-                               || distance_end != std::numeric_limits<size_t>::max();
-        }
-                                
-
-        //Now partition the chain further
-
-        //This is the set of runs for this particular chain
-        std::forward_list<run_t> runs;
-
-
-        //Go through all seeds in the chain and compare them to the open runs.
-        //Add the seed to any run that it is reachable with, potentially combining runs
-        for (size_t sort_i = child_interval.interval_start ; sort_i < child_interval.interval_end ; sort_i++) {
-            const Seed& seed = seeds->at(zipcode_sort_order[sort_i]);
-            const Minimizer& minimizer = minimizers[seed.source];
-
-            //The relevant values for checking this seed against an existing run
-            bool is_reversed_read = minimizer.value.is_reverse;
-            size_t read_offset = minimizer.value.offset;
-            size_t chain_offset = sort_values_by_seed[zipcode_sort_order[sort_i]].get_distance_value(); 
-
-            //Remember the values for finding the correlation later
-            std::get<0>(read_and_chain_values [sort_i-snarl_interval.interval_start])= read_offset;
-            std::get<1>(read_and_chain_values [sort_i-snarl_interval.interval_start]) = 
-                    sort_values_by_seed[zipcode_sort_order[sort_i]].get_sort_value();
-            std::get<2>(read_and_chain_values [sort_i-snarl_interval.interval_start]) =
-                    seed.zipcode_decoder->max_depth() <= snarl_depth+2;
-
-
-            //Make a new run for the seed, to be updated with anything combined with it
-            run_t seed_run({sort_i - snarl_interval.interval_start,
-                            read_offset, read_offset,
-                            chain_offset, chain_offset,
-                            interval_i,
-                            is_reversed_read,
-                            interval_is_reversable});
-
-            //For each run, check if it is reachable with the seed, and remove the ones that aren't
-
-            //To remove an element, keep track of the element (run_itr) and the previous iterator (prev_itr),
-            // and remove_after the previous iterator
-            auto prev_itr = runs.before_begin();
-            auto run_itr = runs.begin();
-            while (run_itr != runs.end()) {
-
-                //A seed is reachable with a run if they are both on the same strand on the read,
-                //the seed is close enough in the read, and if the seed is close enough in the chain 
-
-                if (is_reversed_read == run_itr->is_reversed_read &&
-                    is_within_range(run_itr->read_range_start, run_itr->read_range_end, read_offset) &&
-                    is_within_range(run_itr->chain_range_start, run_itr->chain_range_end, chain_offset)) {
-                    //If this run is reachable with the seed
-
-                    //Combine the runs
-                    seed_run.uf_head = union_find.union_groups(run_itr->uf_head, 
-                                                               seed_run.uf_head);
-                    seed_run.read_range_start = std::min(run_itr->read_range_start, 
-                                                         seed_run.read_range_start);
-                    seed_run.read_range_end = std::max(run_itr->read_range_end, 
-                                                       seed_run.read_range_end);
-
-                    seed_run.chain_range_start = std::min(run_itr->chain_range_start, 
-                                                          seed_run.chain_range_start);
-                    seed_run.chain_range_end = std::max(run_itr->chain_range_end, 
-                                                        seed_run.chain_range_end);
-
-                    //Remove this run
-                    run_itr = runs.erase_after(prev_itr);
-                } else {
-                    //Otherwise, iterate to the new run
-                    ++run_itr;
-                    ++prev_itr;
-                }
-            }
-            //Add the new run
-            runs.push_front(std::move(seed_run));
-            //TODO: Remove runs that are definitely too far away from anything else
-        }
-#ifdef DEBUG_ZIP_CODE_TREE
-        cerr << "\tnew runs:" << endl;
-        for (auto& run : runs) {
-            auto seed_is = union_find.group(run.uf_head);
-            for (size_t i : seed_is) {
-                cerr << seeds->at(zipcode_sort_order[snarl_interval.interval_start+i]).pos << ", ";
-            }
-            cerr << "|";
-        }
-        cerr << endl;
-#endif
-        //Add this chain's runs to the overall list
-        //This merging combines two sorted lists so sort first
-        runs.sort([&](const run_t& a, const run_t& b) {
-            if (parent_correlation < 0.0) {
-               //If the read is going backwards through the snarl, then sort backwards by the first read coordinate 
-                return a.read_range_start > b.read_range_start;
-            } else {
-                //Otherwise, sort so the last read coordinates go forwards
-                return a.read_range_end < b.read_range_end;
-            }
-        });
-        all_runs.merge(runs, [&](const run_t& a, const run_t& b) {
-            if (parent_correlation < 0.0) {
-               //If the read is going backwards through the snarl, then sort backwards by the first read coordinate 
-                return a.read_range_start > b.read_range_start;
-            } else {
-                //Otherwise, sort so the last read coordinates go forwards
-                return a.read_range_end < b.read_range_end;
-            }
-            });
-    }
-    //TODO: Merge consecutive runs on the same chain. This shouldn't affect correctness because separate 
-    //      should be unreachable, but it would make the snarls smaller
-
-    /******* Re-sort seeds by the new runs and make new intervals of the runs on the chains 
-        The orientation of the runs is determined by the orientation of the read along the parent chain  ***********/
-    
-
-    vector<ZipCodeForest::interval_and_orientation_t> new_intervals;
-    //New sort order to replace what's currently in zipcode_sort_order for this snarl 
-    vector<size_t> new_sort_order;
-    new_sort_order.reserve(snarl_interval.interval_end - snarl_interval.interval_start);
-
-    for (const run_t& run : all_runs) {
-        //For each run, add its seeds to the sort order
-        //The seeds are already in the correct sort order for the chain in zipcode_sort_order, so
-        //re-sort the run's seeds according to this order
-        //Also check if the orientation of the read is backwards relative to the snarl, and if so,
-        //flip the order of the run so it gets traversed backwards
-
-        vector<size_t> run_seeds = union_find.group(run.uf_head);
-        std::sort(run_seeds.begin(), run_seeds.end());
-
-        new_intervals.emplace_back(snarl_interval.interval_start + new_sort_order.size(),
-                                    snarl_interval.interval_start + new_sort_order.size() + run_seeds.size(),   
-                                    child_intervals[run.interval_i].is_reversed,
-                                    child_intervals[run.interval_i].code_type,
-                                    child_intervals[run.interval_i].depth);
-
-        //Figure out if the read running backwards through this run
-        bool reverse_run = false;
-        //Should we use both orientations?
-        bool duplicate_run = false;
-        
-        if (run.can_be_reversed && parent_offset_values.size() > 0) {
-            //If it is possible to traverse the run backwards in the chain, then check which is the correct orientation
-            vector<pair<size_t, size_t>> run_values;
-            run_values.reserve(run_seeds.size());
-            for (size_t x : run_seeds) {
-                if (std::get<2>(read_and_chain_values[x])){
-                    run_values.emplace_back(std::get<0>(read_and_chain_values[x]),
-                                                  std::get<1>(read_and_chain_values[x]));
-                }
-            }
-
-            double run_correlation = get_correlation(run_values);
-#ifdef DEBUG_ZIP_CODE_TREE
-            cerr << "Correlation of child run from " << run_values.size() << " value pairs: " 
-                 << run_correlation << endl;
-#endif
-            if (std::abs(run_correlation) < 0.8 || std::abs(parent_correlation) < 0.6) {
-                //If the correlation is too low, then just duplicate the run in both orientations
-                //TODO This is very arbitrary, especially for the parent correlation
-                duplicate_run = true;
-            } else {
-
-                bool snarl_is_traversed_backwards =  parent_correlation < 0.0;
-                //If the parent chain is backwards, then the orientation gets flipped
-                // This is necessary because the values used to get the correlation were the actual
-                // prefix sums, not the order they were traversed in
-                if (parent_interval.is_reversed) {
-                    snarl_is_traversed_backwards = !snarl_is_traversed_backwards;
-                }
-
-                //Now decide which direction the run is traversed in
-                bool run_is_traversed_backwards = run_correlation < 0.0;
-                reverse_run = run_is_traversed_backwards != snarl_is_traversed_backwards;
-            }
-
-        }
-
-        if (!reverse_run) {
-            //If we can only go forwards through the run or
-            //if the read is going through the snarl and partition in the same direction
-            for (size_t sort_i : run_seeds) {
-                new_sort_order.push_back(zipcode_sort_order[snarl_interval.interval_start+sort_i]);
-            }
-
-            //If we're also duplicating this run, add another interval for the same thing reversed
-            if (duplicate_run) {
-                const auto& last_interval = new_intervals.back();
-                new_intervals.emplace_back(last_interval.interval_start,
-                                           last_interval.interval_end,
-                                           !last_interval.is_reversed,
-                                           last_interval.code_type,
-                                           last_interval.depth);
-                //Remember to reverse the order
-                new_intervals.back().is_reverse_ordered=true;
-            }
-
-        } else {
-            //If the read is going through the run in the opposite direction as the snarl, then flip it
-            for (int i = run_seeds.size()-1 ; i >= 0 ; --i) {
-                new_sort_order.push_back(zipcode_sort_order[snarl_interval.interval_start+run_seeds[i]]);
-            }
-            new_intervals.back().is_reversed = !new_intervals.back().is_reversed;
-        }
-    }
-
-    //Update the sort order in zipcode_sort_order
-    for (size_t i = 0 ; i < new_sort_order.size() ; i++) {
-        zipcode_sort_order[snarl_interval.interval_start+i] = new_sort_order[i];
-    }
-#ifdef DEBUG_ZIP_CODE_SORTING
-    assert(new_sort_order.size() == (snarl_interval.interval_end - snarl_interval.interval_start));
-    cerr << "New sort order " << endl;
-    for (auto& interval : new_intervals) {
-        for (size_t i = interval.interval_start ; i < interval.interval_end ; i++) {
-            cerr << seeds->at(zipcode_sort_order[i]).pos << ", ";
-        }
-        cerr << "|";
-    }
-    cerr << endl;
-#endif
-
-    return new_intervals;
-}
-}
-
-=======
->>>>>>> 3ba48f32
 #endif