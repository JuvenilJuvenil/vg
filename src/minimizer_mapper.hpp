--- conflicted
+++ resolved
@@ -322,7 +322,6 @@
     double distance_to_annotation(int64_t distance) const;
     
     /// The information we store for each seed.
-<<<<<<< HEAD
     typedef SnarlDistanceIndexClusterer::Seed Seed;
     
     /// How should we initialize chain info when it's not stored in the minimizer index?
@@ -336,9 +335,6 @@
     inline static Seed chain_info_to_seed(const pos_t& hit, size_t minimizer, const MIPayloadValues& chain_info) {
         return { hit, minimizer, chain_info };
     }
-=======
-    typedef NewSnarlSeedClusterer::Seed Seed;
->>>>>>> 0fef66aa
 
     /// The information we store for each cluster.
     typedef SnarlDistanceIndexClusterer::Cluster Cluster;
@@ -354,13 +350,8 @@
     GaplessExtender extender;
     
     /// We have a clusterer
-<<<<<<< HEAD
     SnarlDistanceIndexClusterer clusterer;
 
-=======
-    NewSnarlSeedClusterer clusterer;
->>>>>>> 0fef66aa
-    
     /// We have a distribution for read fragment lengths that takes care of
     /// knowing when we've observed enough good ones to learn a good
     /// distribution.
@@ -386,28 +377,7 @@
     /**
      * Find seeds for all minimizers passing the filters.
      */
-<<<<<<< HEAD
-    std::vector<Seed> find_seeds(const std::vector<Minimizer>& minimizers, const Alignment& aln, Funnel& funnel) const;
-=======
-    template<typename SeedType>
-    std::vector<SeedType> find_seeds(const VectorView<Minimizer>& minimizers, const Alignment& aln, Funnel& funnel) const;
-
-    /**
-     * Produce clusters using the appropriate clusterer for the seed type.
-     *
-     * TODO: Can't be const because clusterers don't have const clustering methods.
-     */
-    template<typename SeedType>
-    std::vector<Cluster> find_clusters(std::vector<SeedType>& seeds, size_t range);
-    
-    /**
-     * Produce paired-end clusters using the appropriate clusterer for the seed type.
-     *
-     * TODO: Can't be const because clusterers don't have const clustering methods.
-     */
-    template<typename SeedType>
-    std::vector<std::vector<Cluster>> find_clusters(std::vector<std::vector<SeedType>>& seeds, size_t read_range, size_t fragment_range);
->>>>>>> 0fef66aa
+    std::vector<Seed> find_seeds(const VectorView<Minimizer>& minimizers, const Alignment& aln, Funnel& funnel) const;
 
     /**
      * Determine cluster score, read coverage, and a vector of flags for the
@@ -415,12 +385,7 @@
      * distinct minimizers in the cluster, while read coverage is the fraction
      * of the read covered by seeds in the cluster.
      */
-<<<<<<< HEAD
-    void score_cluster(Cluster& cluster, size_t i, const std::vector<Minimizer>& minimizers, const std::vector<Seed>& seeds, size_t seq_length, Funnel& funnel) const;
-=======
-    template<typename SeedType>
-    void score_cluster(Cluster& cluster, size_t i, const VectorView<Minimizer>& minimizers, const std::vector<SeedType>& seeds, size_t seq_length, Funnel& funnel) const;
->>>>>>> 0fef66aa
+    void score_cluster(Cluster& cluster, size_t i, const VectorView<Minimizer>& minimizers, const std::vector<Seed>& seeds, size_t seq_length, Funnel& funnel) const;
     
     /**
      * Extends the seeds in a cluster into a collection of GaplessExtension objects.
@@ -428,13 +393,8 @@
     vector<GaplessExtension> extend_cluster(
         const Cluster& cluster,
         size_t cluster_num,
-<<<<<<< HEAD
-        const vector<Minimizer>& minimizers,
+        const VectorView<Minimizer>& minimizers,
         const std::vector<Seed>& seeds,
-=======
-        const VectorView<Minimizer>& minimizers,
-        const std::vector<SeedType>& seeds,
->>>>>>> 0fef66aa
         const string& sequence,
         vector<vector<size_t>>& minimizer_kept_cluster_count,
         Funnel& funnel) const;
@@ -474,8 +434,7 @@
      *
      * Can't be const because clusterers don't have a const cluster.
      */
-    template<typename SeedType>
-    std::vector<size_t> assign_to_clusters(const std::vector<SeedType>& seeds, size_t range);
+    std::vector<size_t> assign_to_clusters(std::vector<Seed>& seeds, size_t range);
     
     /**
      * Turn a chain into an Alignment.
@@ -552,11 +511,7 @@
     /**
      * Get the unoriented distance between a pair of positions
      */
-<<<<<<< HEAD
-    int64_t unoriented_distance_between(pos_t pos1, pos_t pos2) const;
-=======
     int64_t unoriented_distance_between(const pos_t& pos1, const pos_t& pos2) const;
->>>>>>> 0fef66aa
 
     /**
      * Convert the GaplessExtension into an alignment. This assumes that the
@@ -589,12 +544,7 @@
     /**
      * Add annotations to an Alignment with statistics about the minimizers.
      */
-<<<<<<< HEAD
-    void annotate_with_minimizer_statistics(Alignment& target, const std::vector<Minimizer>& minimizers, const std::vector<Seed>& seeds, const Funnel& funnel) const;
-=======
-    template<typename SeedType>
-    void annotate_with_minimizer_statistics(Alignment& target, const VectorView<Minimizer>& minimizers, const std::vector<SeedType>& seeds, const Funnel& funnel) const;
->>>>>>> 0fef66aa
+    void annotate_with_minimizer_statistics(Alignment& target, const VectorView<Minimizer>& minimizers, const std::vector<Seed>& seeds, const Funnel& funnel) const;
 
 //-----------------------------------------------------------------------------
 
@@ -876,8 +826,7 @@
     static string log_bits(const std::vector<bool>& bits);
     
     /// Dump a whole chaining problem
-    template<typename SeedType>
-    static void dump_chaining_problem(const algorithms::ChainingSpace<SeedType, Minimizer>& space, const std::vector<SeedType>& seeds, const std::vector<size_t>& cluster_seeds_sorted);
+    static void dump_chaining_problem(const algorithms::ChainingSpace<Seed, Minimizer>& space, const std::vector<Seed>& seeds, const std::vector<size_t>& cluster_seeds_sorted);
     
     /// Dump all the given minimizers, with optional subset restriction
     static void dump_debug_minimizers(const VectorView<Minimizer>& minimizers, const string& sequence, const vector<size_t>* to_include = nullptr);
@@ -889,26 +838,13 @@
     static void dump_debug_sequence(ostream& out, const string& sequence);
     
     /// Print the seed content of a cluster.
-<<<<<<< HEAD
-    static void dump_debug_clustering(const Cluster& cluster, size_t cluster_number, const std::vector<Minimizer>& minimizers, const std::vector<Seed>& seeds);
+    static void dump_debug_clustering(const Cluster& cluster, size_t cluster_number, const VectorView<Minimizer>& minimizers, const std::vector<Seed>& seeds);
 
     /// Do a brute check of the clusters. Print errors to stderr
     bool validate_clusters(const std::vector<std::vector<Cluster>>& clusters, const std::vector<std::vector<Seed>>& seeds, size_t read_limit, size_t fragment_limit) const;
     
     /// Print information about a selected set of seeds.
-    static void dump_debug_seeds(const std::vector<Minimizer>& minimizers, const std::vector<Seed>& seeds, const std::vector<size_t>& selected_seeds);
-=======
-    template<typename SeedType>
-    static void dump_debug_clustering(const Cluster& cluster, size_t cluster_number, const VectorView<Minimizer>& minimizers, const std::vector<SeedType>& seeds);
-
-    /// Do a brute check of the clusters. Print errors to stderr
-    template<typename SeedType>
-    bool validate_clusters(const std::vector<std::vector<Cluster>>& clusters, const std::vector<std::vector<SeedType>>& seeds, size_t read_limit, size_t fragment_limit) const;
-    
-    /// Print information about a selected set of seeds.
-    template<typename SeedType>
-    static void dump_debug_seeds(const VectorView<Minimizer>& minimizers, const std::vector<SeedType>& seeds, const std::vector<size_t>& selected_seeds);
->>>>>>> 0fef66aa
+    static void dump_debug_seeds(const VectorView<Minimizer>& minimizers, const std::vector<Seed>& seeds, const std::vector<size_t>& selected_seeds);
     
     /// Print information about a read to be aligned
     static void dump_debug_query(const Alignment& aln);
@@ -921,7 +857,6 @@
     
     /// Count at which we cut over to summary logging.
     const static size_t MANY_LIMIT = 20;
-
 
 
     friend class TestMinimizerMapper;
@@ -1016,20 +951,6 @@
             }
         }
     }
-}
-
-template<typename SeedType>
-std::vector<size_t> MinimizerMapper::assign_to_clusters(const std::vector<SeedType>& seeds, size_t range) {
-    std::vector<size_t> assignments;
-    assignments.resize(seeds.size());
-    auto clusters = this->find_clusters(seeds, range);
-    for (size_t i = 0; i < clusters.size(); i++) {
-        for (auto& seed_index : clusters[i].seeds) {
-            // Assign this seed to this cluster
-            assignments[seed_index] = i;
-        }
-    }
-    return assignments;
 }
 
 template<typename Item, typename Source>
