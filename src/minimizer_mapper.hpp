#ifndef VG_MINIMIZER_MAPPER_HPP_INCLUDED
#define VG_MINIMIZER_MAPPER_HPP_INCLUDED

/** 
 * \file minimizer_mapper.hpp
 * Defines a mapper that uses the minimizer index and GBWT-based extension.
 */

#include "algorithms/chain_items.hpp"
#include "algorithms/nearest_offsets_in_paths.hpp"
#include "algorithms/pad_band.hpp"
#include "aligner.hpp"
#include "vg/io/alignment_emitter.hpp"
#include "gbwt_extender.hpp"
#include "snarl_seed_clusterer.hpp"
#include "zip_code_tree.hpp"
#include "mapper.hpp"
#include "snarls.hpp"
#include "tree_subgraph.hpp"
#include "funnel.hpp"

#include <gbwtgraph/minimizer.h>
#include <structures/immutable_list.hpp>

#include <atomic>

namespace vg {

//#define debug_chaining

using namespace std;
using namespace vg::io;

class MinimizerMapper : public AlignerClient {
public:

    /**
     * Construct a new MinimizerMapper using the given indexes. The PathPositionhandleGraph can be nullptr,
     * as we only use it for correctness tracking.
     */

    MinimizerMapper(const gbwtgraph::GBWTGraph& graph,
         const gbwtgraph::DefaultMinimizerIndex& minimizer_index,
         SnarlDistanceIndex* distance_index,
         const ZipCodeCollection* zipcodes,
         const PathPositionHandleGraph* path_graph = nullptr);

    using AlignerClient::set_alignment_scores;
    virtual void set_alignment_scores(const int8_t* score_matrix, int8_t gap_open, int8_t gap_extend, int8_t full_length_bonus);

    /**
     * Map the given read, and send output to the given AlignmentEmitter. May be run from any thread.
     * TODO: Can't be const because the clusterer's cluster_seeds isn't const.
     */
    void map(Alignment& aln, AlignmentEmitter& alignment_emitter);
    
    /**
     * Map the given read. Return a vector of alignments that it maps to, winner first.
     */
    vector<Alignment> map(Alignment& aln);
    
    /**
     * Map the given read using chaining of seeds. Return a vector of alignments that it maps to, winner first.
     */
    vector<Alignment> map_from_chains(Alignment& aln);
    
    /**
     * Map the given read using gapless extensions. Return a vector of alignments that it maps to, winner first.
     */
    vector<Alignment> map_from_extensions(Alignment& aln);
    
    // The idea here is that the subcommand feeds all the reads to the version
    // of map_paired that takes a buffer, and then empties the buffer by
    // iterating over it in parallel with the version that doesn't.
    // TODO: how will we warn about not having a pair distribution yet then?
    
    /**
     * Map the given pair of reads, where aln1 is upstream of aln2 and they are
     * oriented towards each other in the graph.
     *
     * If the reads are ambiguous and there's no fragment length distribution
     * fixed yet, they will be dropped into ambiguous_pair_buffer.
     *
     * Otherwise, at least one result will be returned for them (although it
     * may be the unmapped alignment).
     */
    pair<vector<Alignment>, vector<Alignment>> map_paired(Alignment& aln1, Alignment& aln2,
        vector<pair<Alignment, Alignment>>& ambiguous_pair_buffer);
        
    /**
     * Map the given pair of reads, where aln1 is upstream of aln2 and they are
     * oriented towards each other in the graph.
     *
     * If the fragment length distribution is not yet fixed, reads will be
     * mapped independently. Otherwise, they will be mapped according to the
     * fragment length distribution.
     */
    pair<vector<Alignment>, vector<Alignment>> map_paired(Alignment& aln1, Alignment& aln2);




    // Mapping settings.
    // TODO: document each

    /// Use all minimizers with at most hit_cap hits
    static constexpr size_t default_hit_cap = 10;
    size_t hit_cap = default_hit_cap;
    
    /// Ignore all minimizers with more than hard_hit_cap hits
    static constexpr size_t default_hard_hit_cap = 500;
    size_t hard_hit_cap = default_hard_hit_cap;
    
    /// Take minimizers between hit_cap and hard_hit_cap hits until this fraction
    /// of total score
    static constexpr double default_minimizer_score_fraction = 0.9;
    double minimizer_score_fraction = default_minimizer_score_fraction;

    /// Window size for minimizer downsampling
    static constexpr size_t default_minimizer_downsampling_window_count = 0;
    size_t minimizer_downsampling_window_count = default_minimizer_downsampling_window_count;

    /// Maximum number of distinct minimizers to take
    static constexpr size_t default_max_unique_min = 500;
    size_t max_unique_min = default_max_unique_min;
    
    /// Number of minimzers to select based on read_len/num_min_per_bp
    static constexpr size_t default_num_bp_per_min = 1000;
    size_t num_bp_per_min = default_num_bp_per_min;

    /// If set, exclude overlapping minimizers
    static constexpr bool default_exclude_overlapping_min = false;
    bool exclude_overlapping_min = default_exclude_overlapping_min;
    
    //////////////
    // Alignment-from-gapless-extension/short read Giraffe specific parameters:
    //////////////

    ///Accept at least this many clusters for gapless extension
    static constexpr size_t default_min_extensions = 2;
    size_t min_extensions = default_min_extensions;

    /// How many clusters should we produce gapless extensions for, max?
    static constexpr size_t default_max_extensions = 800;
    size_t max_extensions = default_max_extensions;

    // If a cluster's score is smaller than the best score of any cluster by more than
    /// this much, then don't extend it
    static constexpr double default_cluster_score_threshold = 50;
    double cluster_score_threshold = default_cluster_score_threshold;
    
    /// If the second best cluster's score is no more than this many points below
    /// the cutoff set by cluster_score_threshold, snap that cutoff down to the
    /// second best cluster's score, to avoid throwing away promising
    /// secondaries.
    static constexpr double default_pad_cluster_score_threshold = 20;
    double pad_cluster_score_threshold = default_pad_cluster_score_threshold;

    /// If the read coverage of a cluster is less than the best coverage of any tree
    /// by more than this much, don't extend it
    static constexpr double default_cluster_coverage_threshold = 0.3;
    double cluster_coverage_threshold = default_cluster_coverage_threshold;

    //If an extension set's score is smaller than the best 
    //extension's score by more than this much, don't align it
    static constexpr double default_extension_set_score_threshold = 20;
    double extension_set_score_threshold = default_extension_set_score_threshold;

    //If an extension's score is smaller than the best extension's score by
    //more than this much, don't align it
    static constexpr int default_extension_score_threshold = 1;
    int extension_score_threshold = default_extension_score_threshold;
    
    /// Disregard the extension set score thresholds when they would give us
    /// fewer than this many extension sets.
    static constexpr int default_min_extension_sets = 2;
    int min_extension_sets = default_min_extension_sets;
    
    /// Even if we would have fewer than min_extension_sets results, don't
    /// process anything with a score smaller than this.
    static constexpr int default_extension_set_min_score = 20;
    int extension_set_min_score = default_extension_set_min_score;

    /// How many extensions should we try as seeds within a mapping location?
    static constexpr size_t default_max_local_extensions = numeric_limits<size_t>::max();
    size_t max_local_extensions = default_max_local_extensions;

    
    /////////////////
    // More shared parameters:
    /////////////////
    
    /// How many alignments should we make, max?
    static constexpr size_t default_max_alignments = 8;
    size_t max_alignments = default_max_alignments;

    /// How many mismatches should we allow in gapless extension (except for
    /// start node where the limit doesn't count)?
    static constexpr size_t default_max_extension_mismatches = GaplessExtender::MAX_MISMATCHES;
    size_t max_extension_mismatches = default_max_extension_mismatches;
    
    //////////////////
    // Alignment-from-chains/long read Giraffe specific parameters:
    //////////////////
    
    /// If true, produce alignments from extension sets by chaining gapless
    /// extensions up and aligning the sequences between them. If false,
    /// produce alignments by aligning the tails off of individual gapless
    /// extensions.
    static constexpr bool default_align_from_chains = false;
    bool align_from_chains = default_align_from_chains;

    /// When making zipcode trees, at what multiple of the read length should the trees
    /// be split?
    static constexpr double default_zipcode_tree_scale = 2.0;
    double zipcode_tree_scale = default_zipcode_tree_scale;

    /// How far do we want to go down looking at zip code trees to make fragments?
    static constexpr double default_zipcode_tree_score_threshold = 50;
    double zipcode_tree_score_threshold = default_zipcode_tree_score_threshold;

    /// If the second best tree's score is no more than this many points below
    /// the cutoff set by zipcode_tree_score_threshold, snap that cutoff down
    /// to the second best tree's score, to avoid throwing away promising
    /// secondaries.
    static constexpr double default_pad_zipcode_tree_score_threshold = 20;
    double pad_zipcode_tree_score_threshold = default_pad_zipcode_tree_score_threshold;

    /// If the read coverage of a tree is less than the best coverage of any tree
    /// by more than this much, don't extend it
    static constexpr double default_zipcode_tree_coverage_threshold = 0.3;
    double zipcode_tree_coverage_threshold = default_zipcode_tree_coverage_threshold;

    /// How many things should we produce fragments for, min?
    static constexpr size_t default_min_to_fragment = 4;
    size_t min_to_fragment = default_min_to_fragment;

    /// How many things should we produce fragments for, max?
    static constexpr size_t default_max_to_fragment = 10;
    size_t max_to_fragment = default_max_to_fragment;
    
    /// If true, do gapless extension to the seeds in each tree before fragmenting the tree.
    static constexpr bool default_do_gapless_extension = false;
    bool do_gapless_extension = default_do_gapless_extension;

    /// How many bases should we look back when making fragments?
    static constexpr size_t default_fragment_max_lookback_bases = 300;
    size_t fragment_max_lookback_bases = default_fragment_max_lookback_bases;
    /// How many fragments should we try and make when fragmenting something?
    static constexpr size_t default_max_fragments = std::numeric_limits<size_t>::max();
    size_t max_fragments = default_max_fragments;
    
    /// How many bases of indel should we allow in fragments?
    static constexpr size_t default_fragment_max_indel_bases = 2000;
    size_t fragment_max_indel_bases = default_fragment_max_indel_bases;
    
    /// When converting chains to alignments, what's the longest gap between
    /// items we will actually try to align? Passing strings longer than ~100bp
    /// can cause WFAAligner to run for a pathologically long amount of time.
    /// May not be 0.
    static constexpr size_t default_max_chain_connection = 100;
    size_t max_chain_connection = default_max_chain_connection;
    /// Similarly, what is the maximum tail length we will try to align?
    static constexpr size_t default_max_tail_length = 100;
    size_t max_tail_length = default_max_tail_length;
    
    /// How good should a fragment be in order to keep it? Fragments with
    /// scores less than this fraction of the best fragment's score
    /// will not be used.
    static constexpr double default_fragment_score_fraction = 0.1;
    double fragment_score_fraction = default_fragment_score_fraction;
<<<<<<< HEAD
    
=======

    /// What minimum score in points should a fragment have in order to keep
    /// it? Needs to be set to some kind of significance threshold.
    static constexpr double default_fragment_min_score = 60;
    double fragment_min_score = default_fragment_min_score;

    /// If a fragment set's score is smaller than the best 
    /// fragment set's score by more than this much, don't align it
    static constexpr double default_fragment_set_score_threshold = 0;
    double fragment_set_score_threshold = default_fragment_set_score_threshold;

    /// Disregard the fragment set score thresholds when they would give us
    /// fewer than this many chainign problems done.
    static constexpr int default_min_chaining_problems = 1;
    int min_chaining_problems = default_min_chaining_problems;
    
    /// Do no more than this many chaining problems.
    static constexpr int default_max_chaining_problems = std::numeric_limits<int>::max();
    int max_chaining_problems = default_max_chaining_problems;

>>>>>>> 2ca1fd88
    /// How many bases should we look back when chaining?
    static constexpr size_t default_max_lookback_bases = 3000;
    size_t max_lookback_bases = default_max_lookback_bases;

    /// How much of a bonus should we give to each item in
    /// fragmenting/chaining?
    static constexpr int default_item_bonus = 0;
    int item_bonus = default_item_bonus;
    /// How much of a multiple should we apply to each item's non-bonus score
    /// in fragmenting/chaining?
    static constexpr int default_item_scale = 1;
    int item_scale = default_item_scale;
    /// How much of a multiple should we apply to each transition's gap penalty
    /// in fragmenting/chaining?
    static constexpr double default_gap_scale = 1.0;
    double gap_scale = default_gap_scale;
    /// How many bases of indel should we allow in chaining?
    static constexpr size_t default_max_indel_bases = 2000;
    size_t max_indel_bases = default_max_indel_bases;
    
    /// If a chain's score is smaller than the best 
    /// chain's score by more than this much, don't align it
    static constexpr double default_chain_score_threshold = 100;
    double chain_score_threshold = default_chain_score_threshold;
    
    /// Disregard the chain score thresholds when they would give us
<<<<<<< HEAD
    /// fewer than this many chains.
=======
    /// fewer than this many chains aligned.
>>>>>>> 2ca1fd88
    static constexpr int default_min_chains = 4;
    int min_chains = default_min_chains;

    /// Allow up to this many chains per tree
    static constexpr size_t default_max_chains_per_tree = 1;
    size_t max_chains_per_tree = default_max_chains_per_tree;
    
    /// Even if we would have fewer than min_chains results, don't
    /// process anything with a score smaller than this, per read base.
    static constexpr double default_min_chain_score_per_base = 0.01;
    double min_chain_score_per_base = default_min_chain_score_per_base;

    /// Limit the min chain score to no more than this.
    static constexpr int default_max_min_chain_score = 200;
    int max_min_chain_score = default_max_min_chain_score;
    
    /// How long of a DP can we do before GSSW crashes due to 16-bit score
    /// overflow?
    static constexpr int MAX_DP_LENGTH = 30000;
    
    /// How many DP cells should we be willing to do for an end-pinned
    /// alignment? If we want to do more than this, just leave tail unaligned.
    static constexpr size_t default_max_dp_cells = std::numeric_limits<size_t>::max();
    size_t max_dp_cells = default_max_dp_cells;

    /// If set, cap mapping quality based on minimizer layout in the read. Only
    /// really likely to help for short reads.
    static constexpr bool default_use_explored_cap = false;
    bool use_explored_cap = default_use_explored_cap;
    /// How should we scale scores before mapq, for calibration
    static constexpr double default_mapq_score_scale = 1.0;
    double mapq_score_scale = default_mapq_score_scale;

    /////////////////
    // More shared parameters:
    /////////////////
    
    static constexpr size_t default_max_multimaps = 1;
    size_t max_multimaps = default_max_multimaps;
    static constexpr size_t default_distance_limit = 200;
    size_t distance_limit = default_distance_limit;
    
    /// If false, skip computing base-level alignments.
    static constexpr bool default_do_dp = true;
    bool do_dp = default_do_dp;

    /// Set refpos field of alignments to positions on nodes they visit.
    static constexpr bool default_set_refpos = false;
    bool set_refpos = default_set_refpos;
    
    /// Track which internal work items came from which others during each
    /// stage of the mapping algorithm.
    static constexpr bool default_track_provenance = false;
    bool track_provenance = default_track_provenance;

    /// Guess which seed hits are correct by location in the linear reference
    /// and track if/when their descendants make it through stages of the
    /// algorithm. Only works if track_provenance is true.
    static constexpr bool default_track_correctness = false;
    bool track_correctness = default_track_correctness;

    /// Track linear reference position for placements in log output.
    static constexpr bool default_track_position = false;
    bool track_position = default_track_position;
    
    /// If set, log what the mapper is thinking in its mapping of each read.
    static constexpr bool default_show_work = false;
    bool show_work = default_show_work;

    ////How many stdevs from fragment length distr mean do we cluster together?
    static constexpr double default_paired_distance_stdevs = 2.0;
    double paired_distance_stdevs = default_paired_distance_stdevs; 

    ///How close does an alignment have to be to the best alignment for us to rescue on it
    static constexpr double default_paired_rescue_score_limit = 0.9;
    double paired_rescue_score_limit = default_paired_rescue_score_limit;

    ///How many stdevs from the mean do we extract a subgraph from?
    static constexpr double default_rescue_subgraph_stdevs = 4.0;
    double rescue_subgraph_stdevs = default_rescue_subgraph_stdevs;

    /// Do not attempt rescue if there are more seeds in the rescue subgraph.
    static constexpr size_t default_rescue_seed_limit = 100;
    size_t rescue_seed_limit = default_rescue_seed_limit;

    /// For paired end mapping, how many times should we attempt rescue (per read)?
    static constexpr size_t default_max_rescue_attempts = 15;
    size_t max_rescue_attempts = default_max_rescue_attempts;
    
    /// How big of an alignment in POA cells should we ever try to do with Dozeu?
    /// TODO: Lift this when Dozeu's allocator is able to work with >4 MB of memory.
    /// Each cell is 16 bits in Dozeu, and we leave some room for the query and
    /// padding to full SSE registers. Note that a very chopped graph might
    /// still break this!
    static constexpr size_t default_max_dozeu_cells = (size_t)(1.5 * 1024 * 1024);
    size_t max_dozeu_cells = default_max_dozeu_cells;
    
    ///What is the maximum fragment length that we accept as valid for paired-end reads?
    static constexpr size_t default_max_fragment_length = 2000;
    size_t max_fragment_length = default_max_fragment_length;
    
    /// Implemented rescue algorithms: no rescue, dozeu, GSSW.
    enum RescueAlgorithm { rescue_none, rescue_dozeu, rescue_gssw };

    /// The algorithm used for rescue.
    RescueAlgorithm rescue_algorithm = rescue_dozeu;
    
    /// Apply this sample name
    string sample_name;
    /// Apply this read group name
    string read_group;
    
    /// Have we complained about hitting the size limit for rescue?
    atomic_flag warned_about_rescue_size = ATOMIC_FLAG_INIT;
    
    /// Have we complained about hitting the size limit for tails?
    mutable atomic_flag warned_about_tail_size = ATOMIC_FLAG_INIT;

    bool fragment_distr_is_finalized () {return fragment_length_distr.is_finalized();}
    void finalize_fragment_length_distr() {
        if (!fragment_length_distr.is_finalized()) {
            fragment_length_distr.force_parameters(fragment_length_distr.mean(), fragment_length_distr.std_dev());
        } 
    }
    void force_fragment_length_distr(double mean, double stdev) {
        fragment_length_distr.force_parameters(mean, stdev);
    }
    double get_fragment_length_mean() const { return fragment_length_distr.mean(); }
    double get_fragment_length_stdev() const {return fragment_length_distr.std_dev(); }
    size_t get_fragment_length_sample_size() const { return fragment_length_distr.curr_sample_size(); }

    /**
     * Get the distance limit for the given read length
     */
    size_t get_distance_limit(size_t read_length) const {
        return max(distance_limit, read_length + 50);
    }

    /// The information we store for each seed.
    typedef SnarlDistanceIndexClusterer::Seed Seed;
    
    /**
     * We define our own type for minimizers, to use during mapping and to pass around between our internal functions.
     * Also used to represent syncmers, in which case the only window, the "minimizer", and the agglomeration are all the same region.
     */
    struct Minimizer {
        typename gbwtgraph::DefaultMinimizerIndex::minimizer_type value;
        size_t agglomeration_start; // What is the start base of the first window this minimizer instance is minimal in?
        size_t agglomeration_length; // What is the length in bp of the region of consecutive windows this minimizer instance is minimal in?
        size_t hits; // How many hits does the minimizer have?
        const typename gbwtgraph::DefaultMinimizerIndex::value_type* occs;
        int32_t length; // How long is the minimizer (index's k)
        int32_t candidates_per_window; // How many minimizers compete to be the best (index's w), or 1 for syncmers.  
        double score; // Scores as 1 + ln(hard_hit_cap) - ln(hits).

        // Sort the minimizers in descending order by score and group identical minimizers together.
        inline bool operator< (const Minimizer& another) const {
            return (this->score > another.score || (this->score == another.score && this->value.key < another.value.key));
        }
        
        /// Get the starting position of the given minimizer on the forward strand.
        /// Use this instead of value.offset which can really be the last base for reverse strand minimizers.
        inline size_t forward_offset() const {
            if (this->value.is_reverse) {
                // We have the position of the last base and we need the position of the first base.
                return this->value.offset - (this->length - 1);
            } else {
                // We already have the position of the first base.
                return this->value.offset;
            }
        }
        
        /// How many bases are in a window for which a minimizer is chosen?
        inline size_t window_size() const {
            return length + candidates_per_window - 1;
        }
        
        /// How many different windows are in this minimizer's agglomeration?
        inline size_t agglomeration_window_count() const {
            // Work out the length of a whole window, and then from that and the window count get the overall length.
            return agglomeration_length - window_size() + 1;
        }
        
        /// What is the minimizer sequence, in read orientation?
        inline string forward_sequence() const {
            string sequence = value.key.decode(length);
            return value.is_reverse ? reverse_complement(sequence) : sequence;
        }
    };
    
protected:
    
    /// Convert an integer distance, with limits standing for no distance, to a
    /// double annotation that can safely be parsed back from JSON into an
    /// integer if it is integral.
    double distance_to_annotation(int64_t distance) const;
    
    /// How should we initialize chain info when it's not stored in the minimizer index?
    inline static gbwtgraph::Payload no_chain_info() {
        return MIPayload::NO_CODE;  
    } 
    
    /// How do we convert chain info to an actual seed of the type we are using?
    /// Also needs to know the hit position, and the minimizer number.
    inline static Seed chain_info_to_seed(const pos_t& hit, size_t minimizer, const ZipCode& zip, ZipCodeDecoder* decoder) {
        return { hit, minimizer, zip, std::unique_ptr<ZipCodeDecoder>(decoder)};
    }
    
    /// Convert a collection of seeds to a collection of chaining anchors.
    std::vector<algorithms::Anchor> to_anchors(const Alignment& aln, const VectorView<Minimizer>& minimizers, const std::vector<Seed>& seeds) const;
    
    /// Convert a single seed to a single chaining anchor.
    static algorithms::Anchor to_anchor(const Alignment& aln, const VectorView<Minimizer>& minimizers, const std::vector<Seed>& seeds, size_t seed_number, const HandleGraph& graph, const Aligner* aligner);

    /// Convert a read region, and the seeds that that region covers the
    /// stapled bases of (sorted by stapled base), into a single chaining
    /// anchor. Takes an iterator range of positions within the base range that
    /// are mismatches.
    static algorithms::Anchor to_anchor(const Alignment& aln, size_t read_start, size_t read_end, const std::vector<size_t>& sorted_seeds, const std::vector<algorithms::Anchor>& seed_anchors, const std::vector<size_t>::const_iterator& mismatch_begin, const std::vector<size_t>::const_iterator& mismatch_end, const HandleGraph& graph, const Aligner* aligner);
    
    /// Convert an Anchor to a WFAAlignment, given the input read it is from and the Aligner to use for scoring.
    /// Accounts for fuill length bonuses if the anchor abuts the end of the read.
    WFAAlignment to_wfa_alignment(const algorithms::Anchor& anchor, const Alignment& aln, const Aligner* aligner) const; 

    /// The information we store for each cluster.
    typedef SnarlDistanceIndexClusterer::Cluster Cluster;

    // These are our indexes
    const PathPositionHandleGraph* path_graph; // Can be nullptr; only needed for correctness or position tracking.
    const gbwtgraph::DefaultMinimizerIndex& minimizer_index;
    SnarlDistanceIndex* distance_index;
    const ZipCodeCollection* zipcodes;
    /// This is our primary graph.
    const gbwtgraph::GBWTGraph& gbwt_graph;
    
    /// We have a gapless extender to extend seed hits in haplotype space.
    /// Because this needs a reference to an Aligner, and because changing the
    /// scoring parameters deletes all the alignmers, we need to keep this
    /// somewhere we can clear out.
    std::unique_ptr<GaplessExtender> extender;
    
    /// We have a clusterer
    SnarlDistanceIndexClusterer clusterer;

    /// We have a zip code tree for finding distances between seeds 
    ZipCodeForest zip_forest;

    /// We have a function for determinign band paddding for banded alignment
    /// when aligning from chains.
    std::function<size_t(const Alignment&, const HandleGraph&)> choose_band_padding;

    /// We have a distribution for read fragment lengths that takes care of
    /// knowing when we've observed enough good ones to learn a good
    /// distribution.
    FragmentLengthDistribution fragment_length_distr;
    /// We may need to complain exactly once that the distribution is bad.
    atomic_flag warned_about_bad_distribution = ATOMIC_FLAG_INIT;

//-----------------------------------------------------------------------------

    // Stages of mapping.

    /**
     * Find the minimizers in the sequence using the minimizer index, and
     * return them sorted in read order.
     */
    std::vector<Minimizer> find_minimizers(const std::string& sequence, Funnel& funnel) const;
    
    /**
     * Return the indices of all the minimizers, sorted in descending order by their minimizers' scores.
     */
    std::vector<size_t> sort_minimizers_by_score(const std::vector<Minimizer>& minimizers_in_read_order) const;

    /**
     * Find seeds for all minimizers passing the filters. Takes in minimizers
     * sorted in read order, and a view of them sorted in score order.
     */
    std::vector<Seed> find_seeds(const std::vector<Minimizer>& minimizers_in_read_order, const VectorView<Minimizer>& minimizers, const Alignment& aln, Funnel& funnel) const;
    
    /**
     * If tracking correctness, mark seeds that are correctly mapped as correct
     * in the funnel, based on proximity along paths to the input read's
     * refpos. Otherwise, tag just as placed, with the seed's read interval.
     * Assumes we are tracking provenance.
     */
    void tag_seeds(const Alignment& aln, const std::vector<Seed>::const_iterator& begin, const std::vector<Seed>::const_iterator& end, const VectorView<Minimizer>& minimizers, size_t funnel_offset, Funnel& funnel) const;

    /**
     * Determine cluster score, read coverage, and a vector of flags for the
     * minimizers present in the cluster. Score is the sum of the scores of
     * distinct minimizers in the cluster, while read coverage is the fraction
     * of the read covered by seeds in the cluster.
     *
     * Puts the cluster in the funnel as coming from its seeds.
     */
    void score_cluster(Cluster& cluster, size_t i, const VectorView<Minimizer>& minimizers, const std::vector<Seed>& seeds, size_t seq_length, Funnel& funnel) const;

    /**
     * Determine score and read coverage for a zip code tree. Score is the sum
     * of the scores of distinct minimizers in the tree, while read coverage is
     * the fraction of the read covered by seeds in the tree.
     *
     * Puts the tree in the funnel as coming from its seeds.
     */
    std::pair<double, double> score_tree(const ZipCodeForest& zip_code_forest, size_t i, const VectorView<Minimizer>& minimizers, const std::vector<Seed>& seeds, size_t seq_length, Funnel& funnel) const;
    
    /**
     * Extends the seeds in a cluster or other grouping into a collection of
     * GaplessExtension objects.
     *
     * If funnel is set, the group is intended to come from the previous funnel
     * stage and will be introduced in this one.
     *
     * If seeds_used is not null, it should be an empty vector that gets filled
     * with, for each gapless extension, the numbers of the seeds in seeds that
     * are subsumed into the extension. They will be sorted by the stapled base
     * (first base for forward strand, last base for reverse strand) in the
     * read.
     *
     * Note that multiple gapless extensions might cover each seed position or
     * use each seed.
     */
    vector<GaplessExtension> extend_seed_group(
        const std::vector<size_t>& seed_group,
        size_t source_num,
        const VectorView<Minimizer>& minimizers,
        const std::vector<Seed>& seeds,
        const string& sequence,
        size_t max_mismatches,
        vector<vector<size_t>>* minimizer_kept_count = nullptr,
        Funnel* funnel = nullptr,
        std::vector<std::vector<size_t>>* seeds_used = nullptr) const;
    
    /**
     * Score the given group of gapless extensions. Determines the best score
     * that can be obtained by chaining extensions together, using the given
     * gap open and gap extend penalties to charge for either overlaps or gaps
     * in coverage of the read.
     *
     * Enforces that overlaps cannot result in containment.
     *
     * Input extended seeds must be sorted by start position.
     */
    static int score_extension_group(const Alignment& aln, const vector<GaplessExtension>& extended_seeds,
        int gap_open_penalty, int gap_extend_penalty);
    
    /**
     * Score the set of extensions for each cluster using score_extension_group().
     * Return the scores in the same order as the extension groups.
     */
    std::vector<int> score_extensions(const std::vector<std::vector<GaplessExtension>>& extensions, const Alignment& aln, Funnel& funnel) const;
    /**
     * Score the set of extensions for each cluster using score_extension_group().
     * Return the scores in the same order as the extensions.
     *
     * This version allows the collections of extensions to be scored to come
     * with annotating read numbers, which are ignored.
     */
    std::vector<int> score_extensions(const std::vector<std::pair<std::vector<GaplessExtension>, size_t>>& extensions, const Alignment& aln, Funnel& funnel) const;
    
    /**
     * Get the fraction of read bases covered by the given chains/fragments of
     * seeds. A base is covered if it is between the first and last endpoints
     * in the read of any of the given lists of seeds. The lists of seeds are
     * each assumed to be colinear in the read.
     */
    double get_read_coverage(const Alignment& aln, const VectorView<std::vector<size_t>>& seed_sets, const std::vector<Seed>& seeds, const VectorView<Minimizer>& minimizers) const;
    
    /**
     * Turn a chain into an Alignment.
     *
     * Operating on the given input alignment, align the tails and intervening
     * sequences along the given chain of perfect-match seeds, and return an
     * optimal Alignment.
     */
    Alignment find_chain_alignment(const Alignment& aln, const VectorView<algorithms::Anchor>& to_chain, const std::vector<size_t>& chain) const;
     
     /**
     * Operating on the given input alignment, align the tails dangling off the
     * given extended perfect-match seeds and produce an optimal alignment into
     * the given output Alignment object, best, and the second best alignment
     * into second_best.
     *
     * Uses the given RNG to break ties.
     */
    void find_optimal_tail_alignments(const Alignment& aln, const vector<GaplessExtension>& extended_seeds, LazyRNG& rng, Alignment& best, Alignment& second_best) const; 

//-----------------------------------------------------------------------------

    // Rescue.

    /**
     * Given an aligned read, extract a subgraph of the graph within a distance range
     * based on the fragment length distribution and attempt to align the unaligned
     * read to it.
     * Rescue_forward is true if the aligned read is the first and false otherwise.
     * Assumes that both reads are facing the same direction.
     * TODO: This should be const, but some of the function calls are not.
     */
    void attempt_rescue(const Alignment& aligned_read, Alignment& rescued_alignment, const VectorView<Minimizer>& minimizers, bool rescue_forward);

    /**
     * Return the all non-redundant seeds in the subgraph, including those from
     * minimizers not used for mapping.
     */
    GaplessExtender::cluster_type seeds_in_subgraph(const VectorView<Minimizer>& minimizers, const std::unordered_set<nid_t>& subgraph) const;

    /**
     * When we use dozeu for rescue, the reported alignment score is incorrect.
     * 1) Dozeu only gives the full-length bonus once.
     * 2) There is no penalty for a softclip at the edge of the subgraph.
     * This function calculates the score correctly. If the score is <= 0,
     * we realign the read using GSSW.
     * TODO: This should be unnecessary.
     */
    void fix_dozeu_score(Alignment& rescued_alignment, const HandleGraph& rescue_graph,
                         const std::vector<handle_t>& topological_order) const;
    
    /**
     * When dozeu doesn't have any seeds, it's scan heuristic can lead to
     * inaccurate anchoring with the end result that one end of the alignment
     * has a deletion that doesn't connect to an aligned base. This function
     * removes those deletions
     */
    void fix_dozeu_end_deletions(Alignment& rescued_alignment) const;

//-----------------------------------------------------------------------------

    // Helper functions.

    /**
     * Get the distance between a pair of positions, or std::numeric_limits<int64_t>::max() if unreachable.
     */
    int64_t distance_between(const pos_t& pos1, const pos_t& pos2);

    /**
     * Get the distance between a pair of read alignments, or std::numeric_limits<int64_t>::max() if unreachable.
     */
    int64_t distance_between(const Alignment& aln1, const Alignment& aln2);

    /**
     * Get the unoriented distance between a pair of positions
     */
    int64_t unoriented_distance_between(const pos_t& pos1, const pos_t& pos2) const;

    /**
     * Convert the GaplessExtension into an alignment. This assumes that the
     * extension is a full-length alignment and that the sequence field of the
     * alignment has been set.
     */
    void extension_to_alignment(const GaplessExtension& extension, Alignment& alignment) const;
    
    /**
     * Convert a WFAAlignment into a vg Alignment. This assumes that the
     * WFAAlignment is a full-length alignment and that the sequence field of
     * the vg Alignment has been set.
     */
    void wfa_alignment_to_alignment(const WFAAlignment& wfa_alignment, Alignment& alignment) const;
   
    /**
     * Clip out the part of the graph between the given positions, and dagify
     * it from the perspective of the anchors. If a left anchor is set, all
     * heads should correspond to the left anchor, and if a right anchor is
     * set, all tails should correspond to the right anchor. At least one
     * anchor must be set. Both anchors may be on the same node.
     *
     * Calls the callback with an extracted, strand-split, dagified graph, and
     * a function that translates from handle in the dagified graph to node ID
     * and orientation in the base graph.
     */
    static void with_dagified_local_graph(const pos_t& left_anchor, const pos_t& right_anchor, size_t max_path_length, const HandleGraph& graph, const std::function<void(DeletableHandleGraph&, const std::function<std::pair<nid_t, bool>(const handle_t&)>&)>& callback);
    
    /**
     * Determine the gap limit to use when aligning the given range of sequence
     * bases for the given Alignment.
     *
     * Accounts for the lognest gap that could be detected anywhere in the
     * range, not just at the very beginning or the very end, or at a single
     * point like GSSWAligner::longest_detectable_gap().
     */
    static size_t longest_detectable_gap_in_range(const Alignment& aln, const std::string::const_iterator& sequence_begin, const std::string::const_iterator& sequence_end, const GSSWAligner* aligner);

    /**
     * Clip out the part of the graph between the given positions and
     * global-align the sequence of the given Alignment to it. Populate the
     * Alignment's path and score.
     *
     * Finds an alignment against a graph path if it is <= max_path_length.
     *
     * If one of the anchor positions is empty, does pinned alignment against
     * the other position.
     *
     * For pinned alignment, restricts the alignment to have gaps no longer
     * than max_gap_length, and to use <= max_dp_cells cells.
     */
    static void align_sequence_between(const pos_t& left_anchor, const pos_t& right_anchor, size_t max_path_length, size_t max_gap_length, const HandleGraph* graph, const GSSWAligner* aligner, Alignment& alignment, const std::string* alignment_name = nullptr, size_t max_dp_cells = std::numeric_limits<size_t>::max(), const std::function<size_t(const Alignment&, const HandleGraph&)>& choose_band_padding = algorithms::pad_band_random_walk());
    
    /**
     * Set pair partner references for paired mapping results.
     */
    void pair_all(std::array<vector<Alignment>, 2>& mappings) const;
    
    /**
     * Add annotations to an Alignment with statistics about the minimizers.
     *
     * old_seed_count is the number of seeds in the seed vector actually
     * created at the "seed" stage of the alignment process. new_seed_offset is
     * where the first of thos eseeds appears in the funnel at the reseed stage.
     */
    void annotate_with_minimizer_statistics(Alignment& target, const VectorView<Minimizer>& minimizers, const std::vector<Seed>& seeds, size_t old_seed_count, size_t new_seed_offset, const Funnel& funnel) const;

//-----------------------------------------------------------------------------

    /**
     * Compute MAPQ caps based on all minimizers that are explored, for some definition of explored.
     *
     * Needs access to the input alignment for sequence and quality
     * information.
     *
     * Returns only an "extended" cap at the moment.
     */
    double compute_mapq_caps(const Alignment& aln, const VectorView<Minimizer>& minimizers,
                             const SmallBitset& explored);

    /**
     * Compute a bound on the Phred score probability of having created the
     * agglomerations of the specified minimizers by base errors from the given
     * sequence, which was sequenced with the given qualities.
     *
     * No limit is imposed if broken is empty.
     *
     * Takes the collection of all minimizers found, and a vector of the
     * indices of minimizers we are interested in the agglomerations of. May
     * modify the order of that index vector.
     *
     * Also takes the sequence of the read (to avoid Ns) and the quality string
     * (interpreted as a byte array).
     *
     * Currently computes a lower-score-bound, upper-probability-bound,
     * suitable for use as a mapping quality cap, by assuming the
     * easiest-to-disrupt possible layout of the windows, and the lowest
     * possible qualities for the disrupting bases.
     */
    static double window_breaking_quality(const VectorView<Minimizer>& minimizers, vector<size_t>& broken,
        const string& sequence, const string& quality_bytes);
    
    /**
     * Compute a bound on the Phred score probability of a mapping beign wrong
     * due to base errors and unlocated minimizer hits prevented us from
     * finding the true alignment.
     *  
     * Algorithm uses a "sweep line" dynamic programming approach.
     * For a read with minimizers aligned to it:
     *
     *              000000000011111111112222222222
     *              012345678901234567890123456789
     * Read:        ******************************
     * Minimizer 1:    *****
     * Minimizer 2:       *****
     * Minimizer 3:                   *****
     * Minimizer 4:                      *****
     *
     * For each distinct read interval of overlapping minimizers, e.g. in the
     * example the intervals 3,4,5; 6,7; 8,9,10; 18,19,20; 21,22; and 23,24,25
     * we consider base errors that would result in the minimizers in the
     * interval being incorrect
     *
     * We use dynamic programming sweeping left-to-right over the intervals to
     * compute the probability of the minimum number of base errors needed to
     * disrupt all the minimizers.
     *
     * Will sort minimizers_explored (which is indices into minimizers) by
     * minimizer start position.
     */
    static double faster_cap(const VectorView<Minimizer>& minimizers, vector<size_t>& minimizers_explored, const string& sequence, const string& quality_bytes);
    
    /**
     * Given a collection of minimizers, and a list of the minimizers we
     * actually care about (as indices into the collection), iterate over
     * common intervals of overlapping minimizer agglomerations.
     *   
     * Calls the given callback with (left, right, bottom, top), where left is
     * the first base of the agglomeration interval (inclusive), right is the
     * last base of the agglomeration interval (exclusive), bottom is the index
     * of the first minimizer with an agglomeration in the interval and top is
     * the index of the last minimizer with an agglomeration in the interval
     * (exclusive).
     *
     * minimizer_indices must be sorted by agglomeration end, and then by
     * agglomeration start, so they can be decomposed into nice rectangles.
     *
     * Note that bottom and top are offsets into minimizer_indices, **NOT**
     * minimizers itself. Only contiguous ranges in minimizer_indices actually
     * make sense.
     */
    static void for_each_agglomeration_interval(const VectorView<Minimizer>& minimizers,
        const string& sequence, const string& quality_bytes,
        const vector<size_t>& minimizer_indices,
        const function<void(size_t, size_t, size_t, size_t)>& iteratee);      
    
    /**
     * Gives the log10 prob of a base error in the given interval of the read,
     * accounting for the disruption of specified minimizers.
     * 
     * minimizers is the collection of all minimizers
     *
     * disrupt_begin and disrupt_end are iterators defining a sequence of
     * **indices** of minimizers in minimizers that are disrupted.
     *
     * left and right are the inclusive and exclusive bounds of the interval
     * of the read where the disruption occurs.
     */
    static double get_log10_prob_of_disruption_in_interval(const VectorView<Minimizer>& minimizers,
        const string& sequence, const string& quality_bytes,
        const vector<size_t>::iterator& disrupt_begin, const vector<size_t>::iterator& disrupt_end,
        size_t left, size_t right);
    
    /**
     * Gives the raw probability of a base error in the given column of the
     * read, accounting for the disruption of specified minimizers.
     * 
     * minimizers is the collection of all minimizers
     *
     * disrupt_begin and disrupt_end are iterators defining a sequence of
     * **indices** of minimizers in minimizers that are disrupted.
     *
     * index is the position in the read where the disruption occurs.
     */
    static double get_prob_of_disruption_in_column(const VectorView<Minimizer>& minimizers,
        const string& sequence, const string& quality_bytes,
        const vector<size_t>::iterator& disrupt_begin, const vector<size_t>::iterator& disrupt_end,
        size_t index);
    
    /**
     * Get all the trees defining tails off the specified side of the specified
     * gapless extension. Should only be called if a tail on that side exists,
     * or this is a waste of time.
     *
     * If the gapless extension starts or ends at a node boundary, there may be
     * multiple trees produced, each with a distinct root.
     *
     * If the gapless extension abuts the edge of the read, an empty forest
     * will be produced.
     *
     * Each tree is represented as a TreeSubgraph over our gbwt_graph.
     *
     * If left_tails is true, the trees read out of the left sides of the
     * gapless extension. Otherwise they read out of the right side.
     *
     * As a side effect, saves the length of the longest detectable gap in an
     * alignment of a tail to the forest into the provided location, if set.
     */
    vector<TreeSubgraph> get_tail_forest(const GaplessExtension& extended_seed,
        size_t read_length, bool left_tails, size_t* longest_detectable_gap = nullptr) const;
        
    /**
     * Find the best alignment of the given sequence against any of the trees
     * provided in trees, where each tree is a TreeSubgraph over the GBWT
     * graph. Each tree subgraph is rooted at the left in its own local
     * coordinate space, even if we are pinning on the right.
     *
     * If no mapping is possible (for example, because there are no trees),
     * produce a pure insert at default_position.
     *
     * Alignment is always pinned.
     *
     * If pin_left is true, pin the alignment on the left to the root of each
     * tree. Otherwise pin it on the right to the root of each tree.
     *
     * Limits the length of the longest gap to longest_detectable_gap.
     *
     * Returns alignments in gbwt_graph space.
     */
    pair<Path, size_t> get_best_alignment_against_any_tree(const vector<TreeSubgraph>& trees, const string& sequence,
        const Position& default_position, bool pin_left, size_t longest_detectable_gap, LazyRNG& rng) const;
        
    /// We define a type for shared-tail lists of Mappings, to avoid constantly
    /// copying Path objects.
    using ImmutablePath = structures::ImmutableList<Mapping>;
    
    /**
     * Get the from length of an ImmutabelPath.
     *
     * Can't be called path_from_length or it will shadow the one for Paths
     * instead of overloading.
     */
    static size_t immutable_path_from_length(const ImmutablePath& path);
    
    /**
     * Convert an ImmutablePath to a Path.
     */
    static Path to_path(const ImmutablePath& path);

    /**
     * Run a DFS on valid haplotypes in the GBWT starting from the given
     * Position, and continuing up to the given number of bases.
     *
     * Calls enter_handle when the DFS enters a haplotype visit to a particular
     * handle, and exit_handle when it exits a visit. These let the caller
     * maintain a stack and track the traversals.
     *
     * The starting node is only entered if its offset isn't equal to its
     * length (i.e. bases remain to be visited).
     *
     * Stopping early is not permitted.
     */
    void dfs_gbwt(const Position& from, size_t walk_distance,
        const function<void(const handle_t&)>& enter_handle, const function<void(void)> exit_handle) const;
     
    /**
     * The same as dfs_gbwt on a Position, but takes a handle in the
     * backing gbwt_graph and an offset from the start of the handle instead.
     */ 
    void dfs_gbwt(handle_t from_handle, size_t from_offset, size_t walk_distance,
        const function<void(const handle_t&)>& enter_handle, const function<void(void)> exit_handle) const;
        
    /**
     * The same as dfs_gbwt on a handle and an offset, but takes a
     * gbwt::SearchState that defines only some haplotypes on a handle to start
     * with.
     */ 
    void dfs_gbwt(const gbwt::SearchState& start_state, size_t from_offset, size_t walk_distance,
        const function<void(const handle_t&)>& enter_handle, const function<void(void)> exit_handle) const;
 
    /**
     * Score a pair of alignments given the distance between them
     */
    double score_alignment_pair(Alignment& aln1, Alignment& aln2, int64_t fragment_distance);
    
    /**
     * Given a count of items, a function to get the score of each, a
     * score-difference-from-the-best cutoff, a min and max processed item
     * count, and a function to get a sort-shuffling seed for breaking ties,
     * process items in descending score order by calling process_item with the
     * item's number and the number of other items with the same or better score,
     * until min_count items are processed and either max_count
     * items are processed or the score difference threshold is hit (or we run
     * out of items).
     *
     * If process_item returns false, the item is skipped and does not count
     * against min_count or max_count.
     *
     * Call discard_item_by_count with the item's number for all remaining
     * items that would pass the score threshold.
     *
     * Call discard_item_by_score with the item's number for all remaining
     * items that would fail the score threshold.
     */
    template<typename Score = double>
    void process_until_threshold_a(size_t items, const function<Score(size_t)>& get_score,
        double threshold, size_t min_count, size_t max_count,
        LazyRNG& rng,
        const function<bool(size_t, size_t)>& process_item,
        const function<void(size_t)>& discard_item_by_count,
        const function<void(size_t)>& discard_item_by_score) const;
     
    /**
     * Same as the other process_until_threshold functions, except using a vector to supply scores.
     */
    template<typename Score = double>
    void process_until_threshold_b(const vector<Score>& scores,
        double threshold, size_t min_count, size_t max_count,
        LazyRNG& rng,
        const function<bool(size_t, size_t)>& process_item,
        const function<void(size_t)>& discard_item_by_count,
        const function<void(size_t)>& discard_item_by_score) const;
     
    /**
     * Same as the other process_until_threshold functions, except user supplies 
     * comparator to sort the items (must still be sorted by score).
     */
    template<typename Score = double>
    void process_until_threshold_c(size_t items, const function<Score(size_t)>& get_score,
        const function<bool(size_t, size_t)>& comparator,
        double threshold, size_t min_count, size_t max_count,
        LazyRNG& get_seed,
        const function<bool(size_t, size_t)>& process_item,
        const function<void(size_t)>& discard_item_by_count,
        const function<void(size_t)>& discard_item_by_score) const;
        
    // Internal debugging functions
    
    /// Get the thread identifier prefix for logging
    static string log_name();
    
    /// Turn an Alignment into a conveniently-sized string for logging
    static string log_alignment(const Alignment& aln);
    
    /// Turn an Path from an alignment into a conveniently-sized string for logging
    static string log_alignment(const Path& path, bool force_condensed = false);
    
    /// Turn a list of bit flags into a compact representation.
    static string log_bits(const std::vector<bool>& bits);
    
    /// Dump a whole chaining problem
    static void dump_chaining_problem(const std::vector<algorithms::Anchor>& anchors, const std::vector<size_t>& cluster_seeds_sorted, const HandleGraph& graph);
    
    /// Dump all the given minimizers, with optional subset restriction
    static void dump_debug_minimizers(const VectorView<Minimizer>& minimizers, const string& sequence,
                                      const vector<size_t>* to_include = nullptr, size_t start_offset = 0, size_t length_limit = std::numeric_limits<size_t>::max());
    
    /// Dump all the extansions in an extension set
    static void dump_debug_extension_set(const HandleGraph& graph, const Alignment& aln, const vector<GaplessExtension>& extended_seeds);
    
    /// Print a sequence with base numbering
    static void dump_debug_sequence(ostream& out, const string& sequence, size_t start_offset = 0, size_t length_limit = std::numeric_limits<size_t>::max());
    
    /// Print the seed content of a cluster.
    static void dump_debug_clustering(const Cluster& cluster, size_t cluster_number, const VectorView<Minimizer>& minimizers, const std::vector<Seed>& seeds);

    /// Do a brute check of the clusters. Print errors to stderr
    bool validate_clusters(const std::vector<std::vector<Cluster>>& clusters, const std::vector<std::vector<Seed>>& seeds, size_t read_limit, size_t fragment_limit) const;
    
    /// Print information about a selected set of seeds.
    static void dump_debug_seeds(const VectorView<Minimizer>& minimizers, const std::vector<Seed>& seeds, const std::vector<size_t>& selected_seeds);
    
    /// Print information about a read to be aligned
    static void dump_debug_query(const Alignment& aln);
    
    /// Print information about a read pair to be aligned
    static void dump_debug_query(const Alignment& aln1, const Alignment& aln2);

    /// Dump dotplot information for seeds, highlighting some of them.
    static void dump_debug_dotplot(const std::string& name, const std::string& marker, const VectorView<Minimizer>& minimizers, const std::vector<Seed>& seeds, const std::vector<size_t>& included_seeds, const std::vector<size_t>& highlighted_seeds, const PathPositionHandleGraph* path_graph);

    /// Dump a graph
    static void dump_debug_graph(const HandleGraph& graph);
    
    /// Length at which we cut over to long-alignment logging.
    const static size_t LONG_LIMIT = 256;
    
    /// Count at which we cut over to summary logging.
    const static size_t MANY_LIMIT = 10;


    friend class TestMinimizerMapper;
};

template<typename Score>
void MinimizerMapper::process_until_threshold_a(size_t items, const function<Score(size_t)>& get_score,
    double threshold, size_t min_count, size_t max_count,
    LazyRNG& rng,
    const function<bool(size_t, size_t)>& process_item,
    const function<void(size_t)>& discard_item_by_count,
    const function<void(size_t)>& discard_item_by_score) const {

    process_until_threshold_c<Score>(items, get_score, [&](size_t a, size_t b) -> bool {
        return (get_score(a) > get_score(b));
    },threshold, min_count, max_count, rng, process_item, discard_item_by_count, discard_item_by_score);
}

template<typename Score>
void MinimizerMapper::process_until_threshold_b(const vector<Score>& scores,
    double threshold, size_t min_count, size_t max_count,
    LazyRNG& rng,
    const function<bool(size_t, size_t)>& process_item,
    const function<void(size_t)>& discard_item_by_count,
    const function<void(size_t)>& discard_item_by_score) const {
    
    process_until_threshold_c<Score>(scores.size(), [&](size_t i) -> Score {
        return scores[i];
    }, [&](size_t a, size_t b) -> bool {
        return (scores[a] > scores[b]);
    },threshold, min_count, max_count, rng, process_item, discard_item_by_count, discard_item_by_score);
}

template<typename Score>
void MinimizerMapper::process_until_threshold_c(size_t items, const function<Score(size_t)>& get_score,
        const function<bool(size_t, size_t)>& comparator,
        double threshold, size_t min_count, size_t max_count,
        LazyRNG& rng,
        const function<bool(size_t, size_t)>& process_item,
        const function<void(size_t)>& discard_item_by_count,
        const function<void(size_t)>& discard_item_by_score) const {

    // Sort item indexes by item score
    vector<size_t> indexes_in_order;
    indexes_in_order.reserve(items);
    for (size_t i = 0; i < items; i++) {
        indexes_in_order.push_back(i);
    }
    
    // Put the highest scores first, but shuffle top ties so reads spray evenly
    // across equally good mappings
    sort_shuffling_ties(indexes_in_order.begin(), indexes_in_order.end(), comparator, rng);

    // Find how many items have a better or equal score
    vector<size_t> better_or_equal_count(items, items);
    for (int i = items-2 ; i >= 0 ; --i) {
        //Starting from the second to last item, use the comparator to determine if it has the same
        // or lower score than the item after it
        if (comparator(indexes_in_order[i], indexes_in_order[i+1])){
            //If the score is less than the item after it
            better_or_equal_count[i] = i+1;
        } else {
            //Otherwise, they must be equal since they are ordered
            better_or_equal_count[i] = better_or_equal_count[i+1];
        }
    }

    // Retain items only if their score is at least as good as this
    double cutoff = items == 0 ? 0 : get_score(indexes_in_order[0]) - threshold;
    
    // Count up non-skipped items for min_count and max_count
    size_t unskipped = 0;
    
    // Go through the items in descending score order.
    for (size_t i = 0; i < indexes_in_order.size(); i++) {
        // Find the item we are talking about
        size_t& item_num = indexes_in_order[i];
        
        if (threshold != 0 && get_score(item_num) <= cutoff) {
            // Item would fail the score threshold
            
            if (unskipped < min_count) {
                // But we need it to make up the minimum number.
                
                // Go do it.
                // If it is not skipped by the user, add it to the total number
                // of unskipped items, for min/max number accounting.
                unskipped += (size_t) process_item(item_num, better_or_equal_count[i]);
            } else {
                // We will reject it for score
                discard_item_by_score(item_num);
            }
        } else {
            // The item has a good enough score
            
            if (unskipped < max_count) {
                // We have room for it, so accept it.
                
                // Go do it.
                // If it is not skipped by the user, add it to the total number
                // of unskipped items, for min/max number accounting.
                unskipped += (size_t) process_item(item_num, better_or_equal_count[i]);
            } else {
                // We are out of room! Reject for count.
                discard_item_by_count(item_num);
            }
        }
    }
}

}



#endif<|MERGE_RESOLUTION|>--- conflicted
+++ resolved
@@ -269,9 +269,6 @@
     /// will not be used.
     static constexpr double default_fragment_score_fraction = 0.1;
     double fragment_score_fraction = default_fragment_score_fraction;
-<<<<<<< HEAD
-    
-=======
 
     /// What minimum score in points should a fragment have in order to keep
     /// it? Needs to be set to some kind of significance threshold.
@@ -292,7 +289,6 @@
     static constexpr int default_max_chaining_problems = std::numeric_limits<int>::max();
     int max_chaining_problems = default_max_chaining_problems;
 
->>>>>>> 2ca1fd88
     /// How many bases should we look back when chaining?
     static constexpr size_t default_max_lookback_bases = 3000;
     size_t max_lookback_bases = default_max_lookback_bases;
@@ -319,11 +315,7 @@
     double chain_score_threshold = default_chain_score_threshold;
     
     /// Disregard the chain score thresholds when they would give us
-<<<<<<< HEAD
-    /// fewer than this many chains.
-=======
     /// fewer than this many chains aligned.
->>>>>>> 2ca1fd88
     static constexpr int default_min_chains = 4;
     int min_chains = default_min_chains;
 
