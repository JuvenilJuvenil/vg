#ifndef VG_MINIMIZER_MAPPER_HPP_INCLUDED
#define VG_MINIMIZER_MAPPER_HPP_INCLUDED

/** 
 * \file minimizer_mapper.hpp
 * Defines a mapper that uses the minimizer index and GBWT-based extension.
 */

#include "algorithms/chain_items.hpp"
#include "algorithms/nearest_offsets_in_paths.hpp"
#include "aligner.hpp"
#include "vg/io/alignment_emitter.hpp"
#include "gbwt_extender.hpp"
#include "snarl_seed_clusterer.hpp"
#include "zipcode_seed_clusterer.hpp"
#include "mapper.hpp"
#include "snarls.hpp"
#include "tree_subgraph.hpp"
#include "funnel.hpp"

#include <gbwtgraph/minimizer.h>
#include <structures/immutable_list.hpp>

#include <atomic>

namespace vg {

//#define debug_chaining

using namespace std;
using namespace vg::io;

class MinimizerMapper : public AlignerClient {
public:

    /**
     * Construct a new MinimizerMapper using the given indexes. The PathPositionhandleGraph can be nullptr,
     * as we only use it for correctness tracking.
     */

    MinimizerMapper(const gbwtgraph::GBWTGraph& graph,
         const gbwtgraph::DefaultMinimizerIndex& minimizer_index,
         SnarlDistanceIndex* distance_index,
         const vector<ZipCode>* zipcodes,
         const PathPositionHandleGraph* path_graph = nullptr);

    /**
     * Map the given read, and send output to the given AlignmentEmitter. May be run from any thread.
     * TODO: Can't be const because the clusterer's cluster_seeds isn't const.
     */
    void map(Alignment& aln, AlignmentEmitter& alignment_emitter);
    
    /**
     * Map the given read. Return a vector of alignments that it maps to, winner first.
     */
    vector<Alignment> map(Alignment& aln);
    
    /**
     * Map the given read using chaining of seeds. Return a vector of alignments that it maps to, winner first.
     */
    vector<Alignment> map_from_chains(Alignment& aln);
    
    /**
     * Map the given read using gapless extensions. Return a vector of alignments that it maps to, winner first.
     */
    vector<Alignment> map_from_extensions(Alignment& aln);
    
    // The idea here is that the subcommand feeds all the reads to the version
    // of map_paired that takes a buffer, and then empties the buffer by
    // iterating over it in parallel with the version that doesn't.
    // TODO: how will we warn about not having a pair distribution yet then?
    
    /**
     * Map the given pair of reads, where aln1 is upstream of aln2 and they are
     * oriented towards each other in the graph.
     *
     * If the reads are ambiguous and there's no fragment length distribution
     * fixed yet, they will be dropped into ambiguous_pair_buffer.
     *
     * Otherwise, at least one result will be returned for them (although it
     * may be the unmapped alignment).
     */
    pair<vector<Alignment>, vector<Alignment>> map_paired(Alignment& aln1, Alignment& aln2,
        vector<pair<Alignment, Alignment>>& ambiguous_pair_buffer);
        
    /**
     * Map the given pair of reads, where aln1 is upstream of aln2 and they are
     * oriented towards each other in the graph.
     *
     * If the fragment length distribution is not yet fixed, reads will be
     * mapped independently. Otherwise, they will be mapped according to the
     * fragment length distribution.
     */
    pair<vector<Alignment>, vector<Alignment>> map_paired(Alignment& aln1, Alignment& aln2);




    // Mapping settings.
    // TODO: document each

    /// Use all minimizers with at most hit_cap hits
    static constexpr size_t default_hit_cap = 10;
    size_t hit_cap = default_hit_cap;
    
    /// Ignore all minimizers with more than hard_hit_cap hits
    static constexpr size_t default_hard_hit_cap = 500;
    size_t hard_hit_cap = default_hard_hit_cap;
    
    /// Take minimizers between hit_cap and hard_hit_cap hits until this fraction
    /// of total score
    static constexpr double default_minimizer_score_fraction = 0.9;
    double minimizer_score_fraction = default_minimizer_score_fraction;

    /// Window size for minimizer downsampling
    static constexpr size_t default_minimizer_downsampling_window_size = 0;
    size_t minimizer_downsampling_window_size = default_minimizer_downsampling_window_size;

    /// Maximum number of distinct minimizers to take
    static constexpr size_t default_max_unique_min = 500;
    size_t max_unique_min = default_max_unique_min;
    
    /// Number of minimzers to select based on read_len/num_min_per_bp
    static constexpr size_t default_num_bp_per_min = 1000;
    size_t num_bp_per_min = default_num_bp_per_min;

    /// If set, exclude overlapping minimizers
    static constexpr bool default_exclude_overlapping_min = false;
    bool exclude_overlapping_min = default_exclude_overlapping_min;
    
    //////////////
    // Alignment-from-gapless-extension/short read Giraffe specific parameters:
    //////////////

    ///Accept at least this many clusters for gapless extension
    static constexpr size_t default_min_extensions = 2;
    size_t min_extensions = default_min_extensions;

    /// How many clusters should we produce gapless extensions for, max?
    static constexpr size_t default_max_extensions = 800;
    size_t max_extensions = default_max_extensions;

    //If an extension set's score is smaller than the best 
    //extension's score by more than this much, don't align it
    static constexpr double default_extension_set_score_threshold = 20;
    double extension_set_score_threshold = default_extension_set_score_threshold;

    //If an extension's score is smaller than the best extension's score by
    //more than this much, don't align it
    static constexpr int default_extension_score_threshold = 1;
    int extension_score_threshold = default_extension_score_threshold;
    
    /// Disregard the extension set score thresholds when they would give us
    /// fewer than this many extension sets.
    static constexpr int default_min_extension_sets = 2;
    int min_extension_sets = default_min_extension_sets;
    
    /// Even if we would have fewer than min_extension_sets results, don't
    /// process anything with a score smaller than this.
    static constexpr int default_extension_set_min_score = 20;
    int extension_set_min_score = default_extension_set_min_score;
    
    /////////////////
    // More shared parameters:
    /////////////////

    /// How many extended clusters should we align, max?
    static constexpr size_t default_max_alignments = 8;
    size_t max_alignments = default_max_alignments;
    
    /// How many extensions should we try as seeds within a mapping location?
    static constexpr size_t default_max_local_extensions = numeric_limits<size_t>::max();
    size_t max_local_extensions = default_max_local_extensions;

    /// If a cluster's score is smaller than the best score of any cluster by more than
    /// this much, then don't extend it
    static constexpr double default_cluster_score_threshold = 50;
    double cluster_score_threshold = default_cluster_score_threshold;
    
    /// If the second best cluster's score is no more than this many points below
    /// the cutoff set by cluster_score_threshold, snap that cutoff down to the
    /// second best cluster's score, to avoid throwing away promising
    /// secondaries.
    static constexpr double default_pad_cluster_score_threshold = 20;
    double pad_cluster_score_threshold = default_pad_cluster_score_threshold;

    /// If the read coverage of a cluster is less than the best coverage of any cluster
    /// by more than this much, don't extend it
    static constexpr double default_cluster_coverage_threshold = 0.3;
    double cluster_coverage_threshold = default_cluster_coverage_threshold;
    
    //////////////////
    // Alignment-from-chains/long read Giraffe specific parameters:
    //////////////////
    
    /// If true, produce alignments from extension sets by chaining gapless
    /// extensions up and aligning the sequences between them. If false,
    /// produce alignments by aligning the tails off of individual gapless
    /// extensions.
    static constexpr bool default_align_from_chains = false;
    bool align_from_chains = default_align_from_chains;
    
    /// What multiple of the read length should we use for bucketing (coarse clustering/preclustering)?
    static constexpr double default_bucket_scale = 2.0;
    double bucket_scale = default_bucket_scale;
    
    /// How many fragments should we try and make in every bucket?
    static constexpr size_t default_max_fragments_per_bucket = std::numeric_limits<size_t>::max();
    size_t max_fragments_per_bucket = default_max_fragments_per_bucket;
    
    /// How many bases should we look back when making fragments?
    static constexpr size_t default_fragment_max_lookback_bases = 400;
    size_t fragment_max_lookback_bases = default_fragment_max_lookback_bases;
    /// In fragments, how many sources should we make sure to consider regardless of distance?
    static constexpr size_t default_fragment_min_lookback_items = 0;
    size_t fragment_min_lookback_items = default_fragment_min_lookback_items;
    /// In fragments, how many sources should we allow ourselves to consider ever?
    static constexpr size_t default_fragment_lookback_item_hard_cap = 3;
    size_t fragment_lookback_item_hard_cap = default_fragment_lookback_item_hard_cap;
    
    /// If the read coverage of a fragment connection is less than the best of any
    /// by more than this much, don't extend it
    static constexpr double default_fragment_connection_coverage_threshold = 0.3;
    double fragment_connection_coverage_threshold = default_fragment_connection_coverage_threshold;
    
    /// How many connections between fragments should we reseed over, minimum?
    static constexpr size_t default_min_fragment_connections = 10;
    size_t min_fragment_connections = default_min_fragment_connections;
    
    /// How many connections between fragments should we reseed over, maximum?
    static constexpr size_t default_max_fragment_connections = 50;
    size_t max_fragment_connections = default_max_fragment_connections;
    
    /// When connecting subclusters for reseeding, how far should we search?
    static constexpr size_t default_reseed_search_distance = 10000;
    size_t reseed_search_distance = default_reseed_search_distance;
    
    /// What read-length-independent distance threshold do we want to use for final clustering?
    static constexpr size_t default_chaining_cluster_distance = 100;
    size_t chaining_cluster_distance = default_chaining_cluster_distance;
    
    /// How many buckets should we produce fragments for, min?
    static constexpr size_t default_min_buckets_to_fragment = 2;
    size_t min_buckets_to_fragment = default_min_buckets_to_fragment;

    /// How many buckets should we produce fragments for, max?
    static constexpr size_t default_max_buckets_to_fragment = 10;
    size_t max_buckets_to_fragment = default_max_buckets_to_fragment;

    /// When converting chains to alignments, what's the longest gap between
    /// items we will actually try to align? Passing strings longer than ~100bp
    /// can cause WFAAligner to run for a pathologically long amount of time.
    /// May not be 0.
    static constexpr size_t default_max_chain_connection = 100;
    size_t max_chain_connection = default_max_chain_connection;
    /// Similarly, what is the maximum tail length we will try to align?
    static constexpr size_t default_max_tail_length = 100;
    size_t max_tail_length = default_max_tail_length;
    
    /// How good should a fragment be in order to keep it? Fragments with
    /// scores less than this fraction of the best fragment's score int he
    /// bucket will not be used in chaining.
    static constexpr double default_fragment_score_fraction = 0.1;
    size_t fragment_score_fraction = default_fragment_score_fraction;
    
    /// How many bases should we look back when chaining?
    static constexpr size_t default_max_lookback_bases = 10000;
    size_t max_lookback_bases = default_max_lookback_bases;
    /// How many chaining sources should we make sure to consider regardless of distance?
    static constexpr size_t default_min_lookback_items = 1;
    size_t min_lookback_items = default_min_lookback_items;
    /// How many chaining sources should we allow ourselves to consider ever?
    static constexpr size_t default_lookback_item_hard_cap = 15;
    size_t lookback_item_hard_cap = default_lookback_item_hard_cap;
    /// How many bases should we try to look back initially when chaining?
    static constexpr size_t default_initial_lookback_threshold = 10;
    size_t initial_lookback_threshold = default_initial_lookback_threshold;
    /// How much chould we increase lookback when we can't find anything good?
    static constexpr double default_lookback_scale_factor = 2.0;
    double lookback_scale_factor = default_lookback_scale_factor;
    /// How bad can a transition be per base before lookback accepts it?
    static constexpr double default_min_good_transition_score_per_base = -0.1;
    double min_good_transition_score_per_base = default_min_good_transition_score_per_base;
    /// How much of a bonus should we give to each item in chaining?
    static constexpr int default_item_bonus = 0;
    int item_bonus = default_item_bonus;
    /// How many bases of indel should we allow in chaining?
    static constexpr size_t default_max_indel_bases = 6000;
    size_t max_indel_bases = default_max_indel_bases;
    
    /// If a chain's score is smaller than the best 
    /// chain's score by more than this much, don't align it
    static constexpr double default_chain_score_threshold = 100;
    double chain_score_threshold = default_chain_score_threshold;
    
    /// Disregard the chain score thresholds when they would give us
    /// fewer than this many chains.
    static constexpr int default_min_chains = 1;
    int min_chains = default_min_chains;
    
    /// Even if we would have fewer than min_chains results, don't
    /// process anything with a score smaller than this.
    static constexpr int default_chain_min_score = 100;
    int chain_min_score = default_chain_min_score;
    
    /// How long of a DP can we do before GSSW crashes due to 16-bit score
    /// overflow?
    static constexpr int MAX_DP_LENGTH = 30000;
    
    /// How many DP cells should we be willing to do in GSSW for an end-pinned
    /// alignment? If we want to do more than this, just leave tail unaligned.
    static constexpr size_t default_max_dp_cells = 16UL * 1024UL * 1024UL;
    size_t max_dp_cells = default_max_dp_cells;
    
    /////////////////
    // More shared parameters:
    /////////////////
    
    static constexpr size_t default_max_multimaps = 1;
    size_t max_multimaps = default_max_multimaps;
    static constexpr size_t default_distance_limit = 200;
    size_t distance_limit = default_distance_limit;
    
    /// If false, skip computing base-level alignments.
    static constexpr bool default_do_dp = true;
    bool do_dp = default_do_dp;
    
    /// Track which internal work items came from which others during each
    /// stage of the mapping algorithm.
    static constexpr bool default_track_provenance = false;
    bool track_provenance = default_track_provenance;

    /// Guess which seed hits are correct by location in the linear reference
    /// and track if/when their descendants make it through stages of the
    /// algorithm. Only works if track_provenance is true.
    static constexpr bool default_track_correctness = false;
    bool track_correctness = default_track_correctness;
    
    /// If set, log what the mapper is thinking in its mapping of each read.
    static constexpr bool default_show_work = false;
    bool show_work = default_show_work;

    ////How many stdevs from fragment length distr mean do we cluster together?
    static constexpr double default_paired_distance_stdevs = 2.0;
    double paired_distance_stdevs = default_paired_distance_stdevs; 

    ///How close does an alignment have to be to the best alignment for us to rescue on it
    static constexpr double default_paired_rescue_score_limit = 0.9;
    double paired_rescue_score_limit = default_paired_rescue_score_limit;

    ///How many stdevs from the mean do we extract a subgraph from?
    static constexpr double default_rescue_subgraph_stdevs = 4.0;
    double rescue_subgraph_stdevs = default_rescue_subgraph_stdevs;

    /// Do not attempt rescue if there are more seeds in the rescue subgraph.
    static constexpr size_t default_rescue_seed_limit = 100;
    size_t rescue_seed_limit = default_rescue_seed_limit;

    /// For paired end mapping, how many times should we attempt rescue (per read)?
    static constexpr size_t default_max_rescue_attempts = 15;
    size_t max_rescue_attempts = default_max_rescue_attempts;
    
    /// How big of an alignment in POA cells should we ever try to do with Dozeu?
    /// TODO: Lift this when Dozeu's allocator is able to work with >4 MB of memory.
    /// Each cell is 16 bits in Dozeu, and we leave some room for the query and
    /// padding to full SSE registers. Note that a very chopped graph might
    /// still break this!
    static constexpr size_t default_max_dozeu_cells = (size_t)(1.5 * 1024 * 1024);
    size_t max_dozeu_cells = default_max_dozeu_cells;
    
    ///What is the maximum fragment length that we accept as valid for paired-end reads?
    static constexpr size_t default_max_fragment_length = 2000;
    size_t max_fragment_length = default_max_fragment_length;
    
    /// Implemented rescue algorithms: no rescue, dozeu, GSSW.
    enum RescueAlgorithm { rescue_none, rescue_dozeu, rescue_gssw };

    /// The algorithm used for rescue.
    RescueAlgorithm rescue_algorithm = rescue_dozeu;
    
    /// Apply this sample name
    string sample_name;
    /// Apply this read group name
    string read_group;
    
    /// Have we complained about hitting the size limit for rescue?
    atomic_flag warned_about_rescue_size = ATOMIC_FLAG_INIT;
    
    /// Have we complained about hitting the size limit for tails?
    mutable atomic_flag warned_about_tail_size = ATOMIC_FLAG_INIT;

    bool fragment_distr_is_finalized () {return fragment_length_distr.is_finalized();}
    void finalize_fragment_length_distr() {
        if (!fragment_length_distr.is_finalized()) {
            fragment_length_distr.force_parameters(fragment_length_distr.mean(), fragment_length_distr.std_dev());
        } 
    }
    void force_fragment_length_distr(double mean, double stdev) {
        fragment_length_distr.force_parameters(mean, stdev);
    }
    double get_fragment_length_mean() const { return fragment_length_distr.mean(); }
    double get_fragment_length_stdev() const {return fragment_length_distr.std_dev(); }
    size_t get_fragment_length_sample_size() const { return fragment_length_distr.curr_sample_size(); }

    /**
     * Get the distance limit for the given read length
     */
    size_t get_distance_limit(size_t read_length) const {
        return max(distance_limit, read_length + 50);
    }

    /// The information we store for each seed.
    typedef SnarlDistanceIndexClusterer::Seed Seed;
    
    /**
     * We define our own type for minimizers, to use during mapping and to pass around between our internal functions.
     * Also used to represent syncmers, in which case the only window, the "minimizer", and the agglomeration are all the same region.
     */
    struct Minimizer {
        typename gbwtgraph::DefaultMinimizerIndex::minimizer_type value;
        size_t agglomeration_start; // What is the start base of the first window this minimizer instance is minimal in?
        size_t agglomeration_length; // What is the length in bp of the region of consecutive windows this minimizer instance is minimal in?
        size_t hits; // How many hits does the minimizer have?
        const typename gbwtgraph::DefaultMinimizerIndex::value_type* occs;
        int32_t length; // How long is the minimizer (index's k)
        int32_t candidates_per_window; // How many minimizers compete to be the best (index's w), or 1 for syncmers.  
        double score; // Scores as 1 + ln(hard_hit_cap) - ln(hits).

        // Sort the minimizers in descending order by score and group identical minimizers together.
        inline bool operator< (const Minimizer& another) const {
            return (this->score > another.score || (this->score == another.score && this->value.key < another.value.key));
        }
        
        /// Get the starting position of the given minimizer on the forward strand.
        /// Use this instead of value.offset which can really be the last base for reverse strand minimizers.
        inline size_t forward_offset() const {
            if (this->value.is_reverse) {
                // We have the position of the last base and we need the position of the first base.
                return this->value.offset - (this->length - 1);
            } else {
                // We already have the position of the first base.
                return this->value.offset;
            }
        }
        
        /// How many bases are in a window for which a minimizer is chosen?
        inline size_t window_size() const {
            return length + candidates_per_window - 1;
        }
        
        /// How many different windows are in this minimizer's agglomeration?
        inline size_t agglomeration_window_count() const {
            // Work out the length of a whole window, and then from that and the window count get the overall length.
            return agglomeration_length - window_size() + 1;
        }
        
        /// What is the minimizer sequence, in read orientation?
        inline string forward_sequence() const {
            string sequence = value.key.decode(length);
            return value.is_reverse ? reverse_complement(sequence) : sequence;
        }
    };
    
protected:
    
    /// Convert an integer distance, with limits standing for no distance, to a
    /// double annotation that can safely be parsed back from JSON into an
    /// integer if it is integral.
    double distance_to_annotation(int64_t distance) const;
    
    /// How should we initialize chain info when it's not stored in the minimizer index?
    inline static gbwtgraph::Payload no_chain_info() {
        return MIPayload::NO_CODE;  
    } 
    
    /// How do we convert chain info to an actual seed of the type we are using?
    /// Also needs to know the hit position, and the minimizer number.
<<<<<<< HEAD
    inline static Seed chain_info_to_seed(const pos_t& hit, size_t minimizer, const ZipCode& zip, ZipCodeDecoder* decoder) {
        return { hit, minimizer, zip, std::unique_ptr<ZipCodeDecoder>(decoder)};
=======
    inline static Seed chain_info_to_seed(const pos_t& hit, size_t minimizer, const gbwtgraph::Payload& chain_info) {
        return { hit, minimizer, chain_info };
>>>>>>> ebe195d7
    }
    
    /// Convert a collection of seeds to a collection of chaining anchors.
    std::vector<algorithms::Anchor> to_anchors(const Alignment& aln, const VectorView<Minimizer>& minimizers, const std::vector<Seed>& seeds) const;
    
    /// Convert a single seed to a single chaining anchor.
    algorithms::Anchor to_anchor(const Alignment& aln, const VectorView<Minimizer>& minimizers, const Seed& seed) const;
    
    /// Convert an Anchor to a WFAAlignment
    WFAAlignment to_wfa_alignment(const algorithms::Anchor& anchor) const; 

    /// The information we store for each cluster.
    typedef SnarlDistanceIndexClusterer::Cluster Cluster;

    // These are our indexes
    const PathPositionHandleGraph* path_graph; // Can be nullptr; only needed for correctness tracking.
    const gbwtgraph::DefaultMinimizerIndex& minimizer_index;
    SnarlDistanceIndex* distance_index;
    const vector<ZipCode>* zipcodes;
    /// This is our primary graph.
    const gbwtgraph::GBWTGraph& gbwt_graph;
    
    /// We have a gapless extender to extend seed hits in haplotype space.
    GaplessExtender extender;
    
    /// We have a clusterer
    SnarlDistanceIndexClusterer clusterer;

    /// And a clusterer that uses zipcodes
    ZipcodeClusterer zip_clusterer;

    /// We have a distribution for read fragment lengths that takes care of
    /// knowing when we've observed enough good ones to learn a good
    /// distribution.
    FragmentLengthDistribution fragment_length_distr;
    /// We may need to complain exactly once that the distribution is bad.
    atomic_flag warned_about_bad_distribution = ATOMIC_FLAG_INIT;

//-----------------------------------------------------------------------------

    // Stages of mapping.

    /**
     * Find the minimizers in the sequence using the minimizer index, and
     * return them sorted in read order.
     */
    std::vector<Minimizer> find_minimizers(const std::string& sequence, Funnel& funnel) const;
    
    /**
     * Return the indices of all the minimizers, sorted in descending order by their minimizers' scores.
     */
    std::vector<size_t> sort_minimizers_by_score(const std::vector<Minimizer>& minimizers_in_read_order) const;

    /**
     * Find seeds for all minimizers passing the filters. Takes in minimizers
     * sorted in read order, and a view of them sorted in score order.
     */
    std::vector<Seed> find_seeds(const std::vector<Minimizer>& minimizers_in_read_order, const VectorView<Minimizer>& minimizers, const Alignment& aln, Funnel& funnel) const;
    
    /**
     * If tracking correctness, mark seeds that are correctly mapped as correct
     * in the funnel, based on proximity along paths to the input read's
     * refpos. Otherwise, tag just as placed, with the seed's read interval.
     * Assumes we are tracking provenance.
     */
    void tag_seeds(const Alignment& aln, const std::vector<Seed>::const_iterator& begin, const std::vector<Seed>::const_iterator& end, const VectorView<Minimizer>& minimizers, size_t funnel_offset, Funnel& funnel) const;

    /**
     * Determine cluster score, read coverage, and a vector of flags for the
     * minimizers present in the cluster. Score is the sum of the scores of
     * distinct minimizers in the cluster, while read coverage is the fraction
     * of the read covered by seeds in the cluster.
     *
     * Puts the cluster in the funnel as coming from its seeds.
     */
    void score_cluster(Cluster& cluster, size_t i, const VectorView<Minimizer>& minimizers, const std::vector<Seed>& seeds, size_t seq_length) const;
    
    /**
     * Reseed between the given graph and read positions. Produces new seeds by asking the given callback for minimizers' occurrence positions.
     *  Up to one end of the graph region can be a read end, with a pos_t matching is_empty().
     * The read region always needs to be fully defined.
     */
    std::vector<Seed> reseed_between(
        size_t read_region_start,
        size_t read_region_end,
        pos_t left_graph_pos,
        pos_t right_graph_pos,
        const HandleGraph& graph,
        const VectorView<Minimizer>& minimizers,
        const std::function<void(const Minimizer&, const std::vector<nid_t>&, const std::function<void(const pos_t&)>&)>& for_each_pos_for_source_in_subgraph) const;
    
    /// Represents configuration for chaining. May need to be derived from
    /// different class parameters depending on the chaining pass.
    struct chain_config_t {
        // Lookback config
        size_t max_lookback_bases;
        size_t min_lookback_items;
        size_t lookback_item_hard_cap;
        size_t initial_lookback_threshold;
        double lookback_scale_factor;
        double min_good_transition_score_per_base;
        
        // Item and gap scoring
        int item_bonus;
        size_t max_indel_bases;
        
        // Limits on clusters to keep
        double cluster_score_cutoff;
        bool cluster_score_cutoff_enabled;
        double cluster_coverage_threshold;
        size_t min_clusters_to_chain;
        size_t max_clusters_to_chain;
        
        // Limits on chains to compute
        size_t max_chains_per_cluster;
    };
    
    /// Represents a chaining result.
    struct chain_set_t {
        /// These are the numbers of the clusters in the order explored/the
        /// order the lists of chains appear in.
        vector<size_t> cluster_nums;
        /// These are all the chains for all the clusters, as score and sequence of visited seeds.
        /// Organized by cluster, and then best chain first.
        vector<vector<pair<int, vector<size_t>>>> cluster_chains;
        /// What cluster seeds define the space for clusters' chosen chains?
        vector<vector<size_t>> cluster_chain_seeds;
        /// Chainable anchors in the same order as seeds
        vector<algorithms::Anchor> seed_anchors;
        /// To compute the windows for explored minimizers, we need to get
        /// all the minimizers that are explored.
        SmallBitset minimizer_explored;
        /// How many hits of each minimizer ended up in each cluster we kept?
        vector<vector<size_t>> minimizer_kept_cluster_count;
        /// How many clusters were kept?
        size_t kept_cluster_count;
    };
    
    /**
     * Run chaining on some clusters. Returns the chains and the context needed to interpret them.
     */
    chain_set_t chain_clusters(const Alignment& aln, const VectorView<Minimizer>& minimizers, const std::vector<Seed>& seeds, const std::vector<Cluster>& clusters, const chain_config_t& cfg, size_t old_seed_count, size_t new_seed_start, Funnel& funnel, size_t seed_stage_offset, size_t reseed_stage_offset, LazyRNG& rng) const;
    
    /**
     * Extends the seeds in a cluster into a collection of GaplessExtension objects.
     */
    vector<GaplessExtension> extend_cluster(
        const Cluster& cluster,
        size_t cluster_num,
        const VectorView<Minimizer>& minimizers,
        const std::vector<Seed>& seeds,
        const string& sequence,
        vector<vector<size_t>>& minimizer_kept_cluster_count,
        Funnel& funnel) const;
    
    /**
     * Score the given group of gapless extensions. Determines the best score
     * that can be obtained by chaining extensions together, using the given
     * gap open and gap extend penalties to charge for either overlaps or gaps
     * in coverage of the read.
     *
     * Enforces that overlaps cannot result in containment.
     *
     * Input extended seeds must be sorted by start position.
     */
    static int score_extension_group(const Alignment& aln, const vector<GaplessExtension>& extended_seeds,
        int gap_open_penalty, int gap_extend_penalty);
    
    /**
     * Score the set of extensions for each cluster using score_extension_group().
     * Return the scores in the same order as the extension groups.
     */
    std::vector<int> score_extensions(const std::vector<std::vector<GaplessExtension>>& extensions, const Alignment& aln, Funnel& funnel) const;
    /**
     * Score the set of extensions for each cluster using score_extension_group().
     * Return the scores in the same order as the extensions.
     *
     * This version allows the collections of extensions to be scored to come
     * with annotating read numbers, which are ignored.
     */
    std::vector<int> score_extensions(const std::vector<std::pair<std::vector<GaplessExtension>, size_t>>& extensions, const Alignment& aln, Funnel& funnel) const;
    
    /**
     * Get the fraction of read bases covered by the given chains/fragments of
     * seeds. A base is covered if it is between the first and last endpoints
     * in the read of any of the given lists of seeds. The lists of seeds are
     * each assumed to be colinear in the read.
     */
    double get_read_coverage(const Alignment& aln, const VectorView<std::vector<size_t>>& seed_sets, const std::vector<Seed>& seeds, const VectorView<Minimizer>& minimizers) const;
    
    /**
     * Turn a chain into an Alignment.
     *
     * Operating on the given input alignment, align the tails and intervening
     * sequences along the given chain of perfect-match seeds, and return an
     * optimal Alignment.
     */
    Alignment find_chain_alignment(const Alignment& aln, const VectorView<algorithms::Anchor>& to_chain, const std::vector<size_t>& chain) const;
     
     /**
     * Operating on the given input alignment, align the tails dangling off the
     * given extended perfect-match seeds and produce an optimal alignment into
     * the given output Alignment object, best, and the second best alignment
     * into second_best.
     *
     * Uses the given RNG to break ties.
     */
    void find_optimal_tail_alignments(const Alignment& aln, const vector<GaplessExtension>& extended_seeds, LazyRNG& rng, Alignment& best, Alignment& second_best) const; 

//-----------------------------------------------------------------------------

    // Rescue.

    /**
     * Given an aligned read, extract a subgraph of the graph within a distance range
     * based on the fragment length distribution and attempt to align the unaligned
     * read to it.
     * Rescue_forward is true if the aligned read is the first and false otherwise.
     * Assumes that both reads are facing the same direction.
     * TODO: This should be const, but some of the function calls are not.
     */
    void attempt_rescue(const Alignment& aligned_read, Alignment& rescued_alignment, const VectorView<Minimizer>& minimizers, bool rescue_forward);

    /**
     * Return the all non-redundant seeds in the subgraph, including those from
     * minimizers not used for mapping.
     */
    GaplessExtender::cluster_type seeds_in_subgraph(const VectorView<Minimizer>& minimizers, const std::unordered_set<nid_t>& subgraph) const;

    /**
     * When we use dozeu for rescue, the reported alignment score is incorrect.
     * 1) Dozeu only gives the full-length bonus once.
     * 2) There is no penalty for a softclip at the edge of the subgraph.
     * This function calculates the score correctly. If the score is <= 0,
     * we realign the read using GSSW.
     * TODO: This should be unnecessary.
     */
    void fix_dozeu_score(Alignment& rescued_alignment, const HandleGraph& rescue_graph,
                         const std::vector<handle_t>& topological_order) const;

//-----------------------------------------------------------------------------

    // Helper functions.

    /**
     * Get the distance between a pair of positions, or std::numeric_limits<int64_t>::max() if unreachable.
     */
    int64_t distance_between(const pos_t& pos1, const pos_t& pos2);

    /**
     * Get the distance between a pair of read alignments, or std::numeric_limits<int64_t>::max() if unreachable.
     */
    int64_t distance_between(const Alignment& aln1, const Alignment& aln2);

    /**
     * Get the unoriented distance between a pair of positions
     */
    int64_t unoriented_distance_between(const pos_t& pos1, const pos_t& pos2) const;

    /**
     * Convert the GaplessExtension into an alignment. This assumes that the
     * extension is a full-length alignment and that the sequence field of the
     * alignment has been set.
     */
    void extension_to_alignment(const GaplessExtension& extension, Alignment& alignment) const;
    
    /**
     * Convert a WFAAlignment into a vg Alignment. This assumes that the
     * WFAAlignment is a full-length alignment and that the sequence field of
     * the vg Alignment has been set.
     */
    void wfa_alignment_to_alignment(const WFAAlignment& wfa_alignment, Alignment& alignment) const;
   
    /**
     * Clip out the part of the graph between the given positions, and dagify
     * it from the perspective of the anchors. If a left anchor is set, all
     * heads should correspond to the left anchor, and if a right anchor is
     * set, all tails should correspond to the right anchor. At least one
     * anchor must be set.
     *
     * Calls the callback with an extracted, strand-split, dagified graph, and
     * a function that translates from handle in the dagified graph to node ID
     * and orientation in the base graph.
     */
    static void with_dagified_local_graph(const pos_t& left_anchor, const pos_t& right_anchor, size_t max_path_length, const HandleGraph& graph, const std::function<void(DeletableHandleGraph&, const std::function<std::pair<nid_t, bool>(const handle_t&)>&)>& callback);
   
    /**
     * Clip out the part of the graph between the given positions and
     * global-align the sequence of the given Alignment to it. Populate the
     * Alignment's path and score.
     *
     * Finds an alignment against a graph path if it is <= max_path_length, and uses <= max_dp_cells GSSW cells.
     *
     * If one of the anchor positions is empty, does pinned alignment against
     * the other position.
     */
    static void align_sequence_between(const pos_t& left_anchor, const pos_t& right_anchor, size_t max_path_length, const HandleGraph* graph, const GSSWAligner* aligner, Alignment& alignment, size_t max_dp_cells = std::numeric_limits<size_t>::max());
    
    /**
     * Set pair partner references for paired mapping results.
     */
    void pair_all(std::array<vector<Alignment>, 2>& mappings) const;
    
    /**
     * Add annotations to an Alignment with statistics about the minimizers.
     *
     * old_seed_count is the number of seeds in the seed vector actually
     * created at the "seed" stage of the alignment process. new_seed_offset is
     * where the first of thos eseeds appears in the funnel at the reseed stage.
     */
    void annotate_with_minimizer_statistics(Alignment& target, const VectorView<Minimizer>& minimizers, const std::vector<Seed>& seeds, size_t old_seed_count, size_t new_seed_offset, const Funnel& funnel) const;

//-----------------------------------------------------------------------------

    /**
     * Compute MAPQ caps based on all minimizers that are explored, for some definition of explored.
     *
     * Needs access to the input alignment for sequence and quality
     * information.
     *
     * Returns only an "extended" cap at the moment.
     */
    double compute_mapq_caps(const Alignment& aln, const VectorView<Minimizer>& minimizers,
                             const SmallBitset& explored);

    /**
     * Compute a bound on the Phred score probability of having created the
     * agglomerations of the specified minimizers by base errors from the given
     * sequence, which was sequenced with the given qualities.
     *
     * No limit is imposed if broken is empty.
     *
     * Takes the collection of all minimizers found, and a vector of the
     * indices of minimizers we are interested in the agglomerations of. May
     * modify the order of that index vector.
     *
     * Also takes the sequence of the read (to avoid Ns) and the quality string
     * (interpreted as a byte array).
     *
     * Currently computes a lower-score-bound, upper-probability-bound,
     * suitable for use as a mapping quality cap, by assuming the
     * easiest-to-disrupt possible layout of the windows, and the lowest
     * possible qualities for the disrupting bases.
     */
    static double window_breaking_quality(const VectorView<Minimizer>& minimizers, vector<size_t>& broken,
        const string& sequence, const string& quality_bytes);
    
    /**
     * Compute a bound on the Phred score probability of a mapping beign wrong
     * due to base errors and unlocated minimizer hits prevented us from
     * finding the true alignment.
     *  
     * Algorithm uses a "sweep line" dynamic programming approach.
     * For a read with minimizers aligned to it:
     *
     *              000000000011111111112222222222
     *              012345678901234567890123456789
     * Read:        ******************************
     * Minimizer 1:    *****
     * Minimizer 2:       *****
     * Minimizer 3:                   *****
     * Minimizer 4:                      *****
     *
     * For each distinct read interval of overlapping minimizers, e.g. in the
     * example the intervals 3,4,5; 6,7; 8,9,10; 18,19,20; 21,22; and 23,24,25
     * we consider base errors that would result in the minimizers in the
     * interval being incorrect
     *
     * We use dynamic programming sweeping left-to-right over the intervals to
     * compute the probability of the minimum number of base errors needed to
     * disrupt all the minimizers.
     *
     * Will sort minimizers_explored (which is indices into minimizers) by
     * minimizer start position.
     */
    static double faster_cap(const VectorView<Minimizer>& minimizers, vector<size_t>& minimizers_explored, const string& sequence, const string& quality_bytes);
    
    /**
     * Given a collection of minimizers, and a list of the minimizers we
     * actually care about (as indices into the collection), iterate over
     * common intervals of overlapping minimizer agglomerations.
     *   
     * Calls the given callback with (left, right, bottom, top), where left is
     * the first base of the agglomeration interval (inclusive), right is the
     * last base of the agglomeration interval (exclusive), bottom is the index
     * of the first minimizer with an agglomeration in the interval and top is
     * the index of the last minimizer with an agglomeration in the interval
     * (exclusive).
     *
     * minimizer_indices must be sorted by agglomeration end, and then by
     * agglomeration start, so they can be decomposed into nice rectangles.
     *
     * Note that bottom and top are offsets into minimizer_indices, **NOT**
     * minimizers itself. Only contiguous ranges in minimizer_indices actually
     * make sense.
     */
    static void for_each_agglomeration_interval(const VectorView<Minimizer>& minimizers,
        const string& sequence, const string& quality_bytes,
        const vector<size_t>& minimizer_indices,
        const function<void(size_t, size_t, size_t, size_t)>& iteratee);      
    
    /**
     * Gives the log10 prob of a base error in the given interval of the read,
     * accounting for the disruption of specified minimizers.
     * 
     * minimizers is the collection of all minimizers
     *
     * disrupt_begin and disrupt_end are iterators defining a sequence of
     * **indices** of minimizers in minimizers that are disrupted.
     *
     * left and right are the inclusive and exclusive bounds of the interval
     * of the read where the disruption occurs.
     */
    static double get_log10_prob_of_disruption_in_interval(const VectorView<Minimizer>& minimizers,
        const string& sequence, const string& quality_bytes,
        const vector<size_t>::iterator& disrupt_begin, const vector<size_t>::iterator& disrupt_end,
        size_t left, size_t right);
    
    /**
     * Gives the raw probability of a base error in the given column of the
     * read, accounting for the disruption of specified minimizers.
     * 
     * minimizers is the collection of all minimizers
     *
     * disrupt_begin and disrupt_end are iterators defining a sequence of
     * **indices** of minimizers in minimizers that are disrupted.
     *
     * index is the position in the read where the disruption occurs.
     */
    static double get_prob_of_disruption_in_column(const VectorView<Minimizer>& minimizers,
        const string& sequence, const string& quality_bytes,
        const vector<size_t>::iterator& disrupt_begin, const vector<size_t>::iterator& disrupt_end,
        size_t index);
    
    /**
     * Get all the trees defining tails off the specified side of the specified
     * gapless extension. Should only be called if a tail on that side exists,
     * or this is a waste of time.
     *
     * If the gapless extension starts or ends at a node boundary, there may be
     * multiple trees produced, each with a distinct root.
     *
     * If the gapless extension abuts the edge of the read, an empty forest
     * will be produced.
     *
     * Each tree is represented as a TreeSubgraph over our gbwt_graph.
     *
     * If left_tails is true, the trees read out of the left sides of the
     * gapless extension. Otherwise they read out of the right side.
     *
     * As a side effect, saves the length of the longest detectable gap in an
     * alignment of a tail to the forest into the provided location, if set.
     */
    vector<TreeSubgraph> get_tail_forest(const GaplessExtension& extended_seed,
        size_t read_length, bool left_tails, size_t* longest_detectable_gap = nullptr) const;
        
    /**
     * Find the best alignment of the given sequence against any of the trees
     * provided in trees, where each tree is a TreeSubgraph over the GBWT
     * graph. Each tree subgraph is rooted at the left in its own local
     * coordinate space, even if we are pinning on the right.
     *
     * If no mapping is possible (for example, because there are no trees),
     * produce a pure insert at default_position.
     *
     * Alignment is always pinned.
     *
     * If pin_left is true, pin the alignment on the left to the root of each
     * tree. Otherwise pin it on the right to the root of each tree.
     *
     * Limits the length of the longest gap to longest_detectable_gap.
     *
     * Returns alignments in gbwt_graph space.
     */
    pair<Path, size_t> get_best_alignment_against_any_tree(const vector<TreeSubgraph>& trees, const string& sequence,
        const Position& default_position, bool pin_left, size_t longest_detectable_gap, LazyRNG& rng) const;
        
    /// We define a type for shared-tail lists of Mappings, to avoid constantly
    /// copying Path objects.
    using ImmutablePath = structures::ImmutableList<Mapping>;
    
    /**
     * Get the from length of an ImmutabelPath.
     *
     * Can't be called path_from_length or it will shadow the one for Paths
     * instead of overloading.
     */
    static size_t immutable_path_from_length(const ImmutablePath& path);
    
    /**
     * Convert an ImmutablePath to a Path.
     */
    static Path to_path(const ImmutablePath& path);

    /**
     * Run a DFS on valid haplotypes in the GBWT starting from the given
     * Position, and continuing up to the given number of bases.
     *
     * Calls enter_handle when the DFS enters a haplotype visit to a particular
     * handle, and exit_handle when it exits a visit. These let the caller
     * maintain a stack and track the traversals.
     *
     * The starting node is only entered if its offset isn't equal to its
     * length (i.e. bases remain to be visited).
     *
     * Stopping early is not permitted.
     */
    void dfs_gbwt(const Position& from, size_t walk_distance,
        const function<void(const handle_t&)>& enter_handle, const function<void(void)> exit_handle) const;
     
    /**
     * The same as dfs_gbwt on a Position, but takes a handle in the
     * backing gbwt_graph and an offset from the start of the handle instead.
     */ 
    void dfs_gbwt(handle_t from_handle, size_t from_offset, size_t walk_distance,
        const function<void(const handle_t&)>& enter_handle, const function<void(void)> exit_handle) const;
        
    /**
     * The same as dfs_gbwt on a handle and an offset, but takes a
     * gbwt::SearchState that defines only some haplotypes on a handle to start
     * with.
     */ 
    void dfs_gbwt(const gbwt::SearchState& start_state, size_t from_offset, size_t walk_distance,
        const function<void(const handle_t&)>& enter_handle, const function<void(void)> exit_handle) const;
 
    /**
     * Score a pair of alignments given the distance between them
     */
    double score_alignment_pair(Alignment& aln1, Alignment& aln2, int64_t fragment_distance);
    
    /**
     * Given a count of items, a function to get the score of each, a
     * score-difference-from-the-best cutoff, a min and max processed item
     * count, and a function to get a sort-shuffling seed for breaking ties,
     * process items in descending score order by calling process_item with the
     * item's number, until min_count items are processed and either max_count
     * items are processed or the score difference threshold is hit (or we run
     * out of items).
     *
     * If process_item returns false, the item is skipped and does not count
     * against min_count or max_count.
     *
     * Call discard_item_by_count with the item's number for all remaining
     * items that would pass the score threshold.
     *
     * Call discard_item_by_score with the item's number for all remaining
     * items that would fail the score threshold.
     */
    template<typename Score = double>
    void process_until_threshold_a(size_t items, const function<Score(size_t)>& get_score,
        double threshold, size_t min_count, size_t max_count,
        LazyRNG& rng,
        const function<bool(size_t)>& process_item,
        const function<void(size_t)>& discard_item_by_count,
        const function<void(size_t)>& discard_item_by_score) const;
     
    /**
     * Same as the other process_until_threshold functions, except using a vector to supply scores.
     */
    template<typename Score = double>
    void process_until_threshold_b(const vector<Score>& scores,
        double threshold, size_t min_count, size_t max_count,
        LazyRNG& rng,
        const function<bool(size_t)>& process_item,
        const function<void(size_t)>& discard_item_by_count,
        const function<void(size_t)>& discard_item_by_score) const;
     
    /**
     * Same as the other process_until_threshold functions, except user supplies 
     * comparator to sort the items (must still be sorted by score).
     */
    template<typename Score = double>
    void process_until_threshold_c(size_t items, const function<Score(size_t)>& get_score,
        const function<bool(size_t, size_t)>& comparator,
        double threshold, size_t min_count, size_t max_count,
        LazyRNG& get_seed,
        const function<bool(size_t)>& process_item,
        const function<void(size_t)>& discard_item_by_count,
        const function<void(size_t)>& discard_item_by_score) const;
        
    // Internal debugging functions
    
    /// Get the thread identifier prefix for logging
    static string log_name();
    
    /// Turn an Alignment into a conveniently-sized string for logging
    static string log_alignment(const Alignment& aln);
    
    /// Turn an Path from an alignment into a conveniently-sized string for logging
    static string log_alignment(const Path& path, bool force_condensed = false);
    
    /// Turn a list of bit flags into a compact representation.
    static string log_bits(const std::vector<bool>& bits);
    
    /// Dump a whole chaining problem
    static void dump_chaining_problem(const std::vector<algorithms::Anchor>& anchors, const std::vector<size_t>& cluster_seeds_sorted, const HandleGraph& graph);
    
    /// Dump all the given minimizers, with optional subset restriction
    static void dump_debug_minimizers(const VectorView<Minimizer>& minimizers, const string& sequence,
                                      const vector<size_t>* to_include = nullptr, size_t start_offset = 0, size_t length_limit = std::numeric_limits<size_t>::max());
    
    /// Dump all the extansions in an extension set
    static void dump_debug_extension_set(const HandleGraph& graph, const Alignment& aln, const vector<GaplessExtension>& extended_seeds);
    
    /// Print a sequence with base numbering
    static void dump_debug_sequence(ostream& out, const string& sequence, size_t start_offset = 0, size_t length_limit = std::numeric_limits<size_t>::max());
    
    /// Print the seed content of a cluster.
    static void dump_debug_clustering(const Cluster& cluster, size_t cluster_number, const VectorView<Minimizer>& minimizers, const std::vector<Seed>& seeds);

    /// Do a brute check of the clusters. Print errors to stderr
    bool validate_clusters(const std::vector<std::vector<Cluster>>& clusters, const std::vector<std::vector<Seed>>& seeds, size_t read_limit, size_t fragment_limit) const;
    
    /// Print information about a selected set of seeds.
    static void dump_debug_seeds(const VectorView<Minimizer>& minimizers, const std::vector<Seed>& seeds, const std::vector<size_t>& selected_seeds);
    
    /// Print information about a read to be aligned
    static void dump_debug_query(const Alignment& aln);
    
    /// Print information about a read pair to be aligned
    static void dump_debug_query(const Alignment& aln1, const Alignment& aln2);
    
    /// Length at which we cut over to long-alignment logging.
    const static size_t LONG_LIMIT = 256;
    
    /// Count at which we cut over to summary logging.
    const static size_t MANY_LIMIT = 20;


    friend class TestMinimizerMapper;
};

template<typename Score>
void MinimizerMapper::process_until_threshold_a(size_t items, const function<Score(size_t)>& get_score,
    double threshold, size_t min_count, size_t max_count,
    LazyRNG& rng,
    const function<bool(size_t)>& process_item,
    const function<void(size_t)>& discard_item_by_count,
    const function<void(size_t)>& discard_item_by_score) const {

    process_until_threshold_c<Score>(items, get_score, [&](size_t a, size_t b) -> bool {
        return (get_score(a) > get_score(b));
    },threshold, min_count, max_count, rng, process_item, discard_item_by_count, discard_item_by_score);
}

template<typename Score>
void MinimizerMapper::process_until_threshold_b(const vector<Score>& scores,
    double threshold, size_t min_count, size_t max_count,
    LazyRNG& rng,
    const function<bool(size_t)>& process_item,
    const function<void(size_t)>& discard_item_by_count,
    const function<void(size_t)>& discard_item_by_score) const {
    
    process_until_threshold_c<Score>(scores.size(), [&](size_t i) -> Score {
        return scores[i];
    }, [&](size_t a, size_t b) -> bool {
        return (scores[a] > scores[b]);
    },threshold, min_count, max_count, rng, process_item, discard_item_by_count, discard_item_by_score);
}

template<typename Score>
void MinimizerMapper::process_until_threshold_c(size_t items, const function<Score(size_t)>& get_score,
        const function<bool(size_t, size_t)>& comparator,
        double threshold, size_t min_count, size_t max_count,
        LazyRNG& rng,
        const function<bool(size_t)>& process_item,
        const function<void(size_t)>& discard_item_by_count,
        const function<void(size_t)>& discard_item_by_score) const {

    // Sort item indexes by item score
    vector<size_t> indexes_in_order;
    indexes_in_order.reserve(items);
    for (size_t i = 0; i < items; i++) {
        indexes_in_order.push_back(i);
    }
    
    // Put the highest scores first, but shuffle top ties so reads spray evenly
    // across equally good mappings
    sort_shuffling_ties(indexes_in_order.begin(), indexes_in_order.end(), comparator, rng);

    // Retain items only if their score is at least as good as this
    double cutoff = items == 0 ? 0 : get_score(indexes_in_order[0]) - threshold;
    
    // Count up non-skipped items for min_count and max_count
    size_t unskipped = 0;
    
    // Go through the items in descending score order.
    for (size_t i = 0; i < indexes_in_order.size(); i++) {
        // Find the item we are talking about
        size_t& item_num = indexes_in_order[i];
        
        if (threshold != 0 && get_score(item_num) <= cutoff) {
            // Item would fail the score threshold
            
            if (unskipped < min_count) {
                // But we need it to make up the minimum number.
                
                // Go do it.
                // If it is not skipped by the user, add it to the total number
                // of unskipped items, for min/max number accounting.
                unskipped += (size_t) process_item(item_num);
            } else {
                // We will reject it for score
                discard_item_by_score(item_num);
            }
        } else {
            // The item has a good enough score
            
            if (unskipped < max_count) {
                // We have room for it, so accept it.
                
                // Go do it.
                // If it is not skipped by the user, add it to the total number
                // of unskipped items, for min/max number accounting.
                unskipped += (size_t) process_item(item_num);
            } else {
                // We are out of room! Reject for count.
                discard_item_by_count(item_num);
            }
        }
    }
}

}



#endif<|MERGE_RESOLUTION|>--- conflicted
+++ resolved
@@ -475,13 +475,8 @@
     
     /// How do we convert chain info to an actual seed of the type we are using?
     /// Also needs to know the hit position, and the minimizer number.
-<<<<<<< HEAD
     inline static Seed chain_info_to_seed(const pos_t& hit, size_t minimizer, const ZipCode& zip, ZipCodeDecoder* decoder) {
         return { hit, minimizer, zip, std::unique_ptr<ZipCodeDecoder>(decoder)};
-=======
-    inline static Seed chain_info_to_seed(const pos_t& hit, size_t minimizer, const gbwtgraph::Payload& chain_info) {
-        return { hit, minimizer, chain_info };
->>>>>>> ebe195d7
     }
     
     /// Convert a collection of seeds to a collection of chaining anchors.
