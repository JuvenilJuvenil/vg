#include "genotypekit.hpp"

namespace vg {

using namespace std;


    

vector<bool> SimpleConsistencyCalculator::calculate_consistency(const Snarl& site,
        const vector<SnarlTraversal>& traversals, const Alignment& read){

            std::function<set<int64_t>(Alignment a, SnarlTraversal s)> shared_sites = [&](Alignment a, SnarlTraversal s){
                set<int64_t> aln_ids;
                set<int64_t> trav_ids;
                for (int i = 0; i < a.path().mapping_size(); i++){
                    Mapping m = a.path().mapping(i);
                    Position pos = m.position();
                    if (pos.node_id() != 0){
                        aln_ids.insert(pos.node_id());
                    }
                }

                for (int i = 0; i < s.visits_size(); ++i){
                    Visit v = s.visits(i);
                    if (v.node_id() != 0){
                        trav_ids.insert(v.node_id());
                    }

                }
                vector<int64_t> ret;
                std::set_intersection(aln_ids.begin(), aln_ids.end(),
                        trav_ids.begin(), trav_ids.end(),
                        std::back_inserter(ret))
                        ;
                return set<int64_t>(ret.begin(), ret.end());
            };


            //create a consistency bool for each traversal (i.e. possible path / theoretical allele)
            vector<bool> consistencies(traversals.size());

            // For each traversal
            for (int i = 0; i < traversals.size(); ++i){
                SnarlTraversal trav = traversals[i];
                // Our snarltraversals run forward (i.e. along increading node_ids)
                // Our Alignment path may run forward OR backward.
                // We can check if an alignment is on the reverse strand and
                // flip its path around to match our snarltraversal direction.

                // Cases of consistency:
                // 1. A read maps to either end of the snarl but no internal nodes
                // 2. A read maps to both ends of the snarl but no internal nodes
                // 3. A read maps to one end of the snarl and some internal nodes.
                // 4. A read maps to both ends of the snarl and some internal nodes.
                // 5. A read maps to internal nodes, but not the snarl ends
                // A read may map to a node multiple times, or it may skip a node
                // and put an insert there.
                set<int64_t> common_ids = shared_sites(read, trav);
                bool maps_to_front = common_ids.count(trav.snarl().start().node_id());
                bool maps_to_end = common_ids.count(trav.snarl().end().node_id());
                bool maps_internally = false;

                Path read_path;
                std::function<Path(Path)> reverse_path = [&](Path p){
                    Path ret;
                    for (int i = p.mapping_size() - 1; i >= 0; i--){
                        Mapping* new_mapping = ret.add_mapping();
                        Position* pos = new_mapping->mutable_position();
                        pos->set_node_id(p.mapping(i).position().node_id());
                        int offset = p.mapping(i).position().offset();
                        pos->set_offset(offset);
                        pos->set_is_reverse(!p.mapping(i).position().is_reverse());
                        for (int j = 0; j < p.mapping(i).edit_size(); j++){
                            Edit* new_edit = new_mapping->add_edit();
                        }
                    }
                    return ret;
                };
                if (false){
                    read_path = reverse_path(read.path());
                }
                else{
                    read_path = read.path();
                }

                bool is_forward = true;
                bool is_right = true;

                if ((common_ids.size() > 1 && (maps_to_front | maps_to_end)) ||
                        common_ids.size() > 2){
                        maps_internally = true;
                }

                if (maps_to_front && maps_to_end && maps_internally){
                    // The read is anchored on both ends of the Snarl. Check
                    // the internal nodes of the traversal.

                    consistencies[i] = true;
                }
                else if (maps_to_front && maps_to_end){
                    // the read may represent a deletion,
                    // which may be in our list of traversals

                    if (true){
                    consistencies[i] = true;
                    }
                    else{
                    consistencies[i] = false;
                    }

                }
                else if (maps_to_front && maps_internally){
                    // The read maps to either the first or last node of the Snarl
                    // Check its internal nodes


                    consistencies[i] = true;
                }
                else if (maps_to_end && maps_internally){


                    consistencies[i] = true;
                }
                else if (maps_to_front | maps_to_end){
                    // maps to the front or end, but no internal nodes.
                    // The read cannot be informative for any snarl in this case.
                    consistencies[i] = false;
                    continue;
                }
                else{
                    // maps to neither front nor end
                    // I think this means it doesn't map at all??
                    consistencies[i] = false;

                }


                // 1. A read maps to either end of the snarl but no internal nodes
                // 2. A read maps to both ends of the snarl but no internal nodes
                // 3. A read maps to one end of the snarl and some internal nodes.
                // 4. A read maps to both ends of the snarl and some internal nodes.
                // 5. A read maps to internal nodes, but not the snarl ends
                // A read may map to a node multiple times, or it may skip a node
                // and put an insert there.

            }
}

vector<Support> SimpleTraversalSupportCalculator::calculate_supports(const Snarl& site,
        const vector<SnarlTraversal>& traversals, const vector<Alignment*>& reads,
        const vector<vector<bool>>& consistencies){
            vector<Support> site_supports;
        }

CactusUltrabubbleFinder::CactusUltrabubbleFinder(VG& graph,
                                                 const string& hint_path_name,
                                                 bool filter_trivial_bubbles) :
    graph(graph), hint_path_name(hint_path_name), filter_trivial_bubbles(filter_trivial_bubbles) {
    // Make sure the graph is sorted.
    // cactus needs the nodes to be sorted in order to find a source and sink.
    graph.sort();
}

vector<SnarlTraversal> PathBasedTraversalFinder::find_traversals(const Snarl& site){
    // Goal: enumerate traversals in the snarl supported by paths in the graph
    // that may not cover the ends of the snarl.
    // Label the Snarl's name as the name of the paths, if they exist.
    vector<Path> paths;
    vector<int64_t> snarl_node_ids;
    
    // BFS through the site to get relevant node snarl_node_ids
    vector<Node*> q;
    q.push_back(graph.get_node(site.start().node_id()));
    while (!q.empty() && !(q.front()->id() == site.end().node_id()) ){
        vector<Edge*> edges = graph.edges_from(q.front());
        for (auto e : edges){
            Node* n = graph.get_node( e->to() );
            q.push_back(n);
            snarl_node_ids.push_back(n->id());
        }
    }

    regex front ("_alt_");
    regex back ("_[0-9]*_");
    
    auto path_to_traversal = [&](Path p, Snarl snarl){
        SnarlTraversal s;
        Node* start_node = graph.get_node( snarl.start().node_id() );
        Node* end_node = graph.get_node( snarl.end().node_id() );

        if (start_node->id() > end_node->id()){
            // Site is reversed.
            Visit* v = s.add_visits();
            v->set_node_id( end_node->id() );
            v->set_backward(true);
        }
        else{
            Visit* v = s.add_visits();
            v->set_node_id( start_node->id() );
            v->set_backward(false);
        }

        for (int i = 0; i < p.mapping_size(); i++){
            Visit* v = s.add_visits();
            Mapping m = p.mapping(i);
            Position pos = m.position();
            v->set_node_id(pos.node_id());
            v->set_backward(pos.is_reverse());
        }
        
        if (start_node->id() > end_node->id()){
            // Site is reversed.
            Visit* v = s.add_visits();
            v->set_node_id( start_node->id() );
            v->set_backward(true);
        }
        else{
            Visit* v = s.add_visits();
            v->set_node_id( end_node->id() );
            v->set_backward(false);
        }

        return s;
    };

    set<string> npaths;
    for (auto id : snarl_node_ids){
        if (graph.paths.has_node_mapping(id)){
            map<string, set<Mapping*> > name_to_mappings = graph.paths.get_node_mapping(id);
            for (auto it : name_to_mappings){
                if (std::regex_match(it.first, front)){
                    // TODO modify path name to chop off alt_ and [0-9]_
                    string new_name = std::regex_replace(it.first, front, "");
                    new_name = std::regex_replace(new_name, back, "");
                    // We have alt paths for this node.
                    // Generate snarl traversals for our paths
                    SnarlTraversal st = path_to_traversal( graph.paths.path(it.first), site);

                }
            }
        }
    }


}

SnarlManager CactusUltrabubbleFinder::find_snarls() {
    
    // Get the bubble tree in Cactus format
    BubbleTree* bubble_tree = ultrabubble_tree(graph);
    
    // Convert to Snarls
    
    vector<Snarl> converted_snarls;
    
    bubble_tree->for_each_preorder([&](BubbleTree::Node* node) {
        
        Bubble& bubble = node->v;
        if (node != bubble_tree->root) {
            // If we aren't the root node of the tree, we need to be a Snarl
            
            if (filter_trivial_bubbles) {
                
                // Check whether the bubble consists of a single edge
                
                set<NodeSide> start_connections = graph.sides_of(bubble.start);
                set<NodeSide> end_connections = graph.sides_of(bubble.end);
                
                if (start_connections.size() == 1
                    && start_connections.count(bubble.end)
                    && end_connections.size() == 1
                    && end_connections.count(bubble.start)) {
                    // This is a single edge bubble, skip it
                    return;
                }
            }
            
            // We're going to fill in this Snarl.
            Snarl snarl;
            
            // Set up the start and end

            // Make sure to preserve original endpoint
            // ordering, because swapping them without flipping their
            // orientation flags will make an inside-out site.
            snarl.mutable_start()->set_node_id(bubble.start.node);
            snarl.mutable_start()->set_backward(!bubble.start.is_end);
            snarl.mutable_end()->set_node_id(bubble.end.node);
            snarl.mutable_end()->set_backward(bubble.end.is_end);
            
            // Mark snarl as an ultrabubble if it's acyclic
            snarl.set_type(bubble.dag ? ULTRABUBBLE : UNCLASSIFIED);
            
            // If not a top level site, add parent info
            if (node->parent != bubble_tree->root) {
                Bubble& bubble_parent = node->parent->v;
                Snarl* snarl_parent = snarl.mutable_parent();
                snarl_parent->mutable_start()->set_node_id(bubble_parent.start.node);
                snarl_parent->mutable_start()->set_backward(!bubble_parent.start.is_end);
                snarl_parent->mutable_end()->set_node_id(bubble_parent.end.node);
                snarl_parent->mutable_end()->set_backward(bubble_parent.end.is_end);
            }
            
            converted_snarls.push_back(snarl);
            
        }
    });
    
    delete bubble_tree;
    
    // Now form the SnarlManager and return
    return SnarlManager(converted_snarls.begin(), converted_snarls.end());
}
    
   
ExhaustiveTraversalFinder::ExhaustiveTraversalFinder(VG& graph, SnarlManager& snarl_manager) :
                                                     graph(graph), snarl_manager(snarl_manager) {
    // nothing more to do
}
    
ExhaustiveTraversalFinder::~ExhaustiveTraversalFinder() {
    // no heap objects
}

void ExhaustiveTraversalFinder::stack_up_valid_walks(NodeTraversal walk_head, vector<NodeTraversal>& stack) {
    
    id_t head_id = walk_head.node->id();
    
    if (walk_head.backward) {
        // we are leaving from the start of the node
        
        // get all edges involving this node so we can filter them down to valid walks
        for (Edge* edge : graph.edges_of(walk_head.node)) {
            if (edge->from() == head_id && edge->from_start()) {
                // the edge is part of a valid walk
                Node* next_node = graph.get_node(edge->to());
                bool next_backward = edge->to_end();
                // add the next traversal in the walk to the stack
                stack.push_back(NodeTraversal(next_node, next_backward));
            }
            else if (edge->to() == head_id && !edge->to_end()) {
                // the edge is part of a valid walk in the opposite orientation
                Node* next_node = graph.get_node(edge->from());
                bool next_backward = !edge->from_start();
                // add the next traversal in the walk to the stack
                stack.push_back(NodeTraversal(next_node, next_backward));
            }
        }
    }
    else {
        // we are leaving from the end of the node
        
        // get all edges involving this node so we can filter them down to valid walks
        for (Edge* edge : graph.edges_of(walk_head.node)) {
            if (edge->from() == head_id && !edge->from_start()) {
                // the edge is part of a valid walk
                Node* next_node = graph.get_node(edge->to());
                bool next_backward = edge->to_end();
                // add the next traversal in the walk to the stack
                stack.push_back(NodeTraversal(next_node, next_backward));
            }
            else if (edge->to() == head_id && edge->to_end()) {
                // the edge is part of a valid walk in the opposite orientation
                Node* next_node = graph.get_node(edge->from());
                bool next_backward = !edge->from_start();
                // add the next traversal in the walk to the stack
                stack.push_back(NodeTraversal(next_node, next_backward));
            }
        }
    }
}

    
vector<SnarlTraversal> ExhaustiveTraversalFinder::find_traversals(const Snarl& site) {

    vector<SnarlTraversal> to_return;
    
    // construct maps that lets us "skip over" child sites
    map<NodeTraversal, const Snarl*> child_site_starts;
    map<NodeTraversal, const Snarl*> child_site_ends;
    for (const Snarl* subsite : snarl_manager.children_of(&site)) {
        child_site_starts[to_node_traversal(subsite->start(), graph)] = subsite;
        // reverse the direction of the end because we want to find it when we're entering
        // the site from that direction
        child_site_ends[to_rev_node_traversal(subsite->end(), graph)] = subsite;
    }
    
    // keeps track of the walk of the DFS traversal
    list<Visit> path;
    
    // these mark the start of the edges out of the node that is on the head of the path
    // they can be used to see how many nodes we need to peel off the path when we're
    // backtracking
    NodeTraversal stack_sentinel(nullptr);
    NodeTraversal site_end = to_node_traversal(site.end(), graph);
    
    // initialize stack for DFS traversal of site
    vector<NodeTraversal> stack;
    stack.push_back(to_node_traversal(site.start(), graph));
    
    while (stack.size()) {
        
        NodeTraversal node_traversal = stack.back();
        stack.pop_back();
        
        // we have traversed all of edges out of the head of the path, so we can pop it off
        if (node_traversal == stack_sentinel) {
            path.pop_back();
            continue;
        }
        
        // have we finished a traversal through the site?
        if (node_traversal == site_end) {
            
            // yield path as a snarl traversal
            SnarlTraversal traversal;
            to_return.push_back(traversal);
            
            // increment past the Snarl's start node, which we don't want in the traversal
            auto iter = path.begin();
            iter++;
            // record the traversal in the return value
            for (; iter != path.end(); iter++) {
                *to_return.back().add_visits() = *iter;
            }
            
            // label which snarl this came from
            *to_return.back().mutable_snarl()->mutable_start() = site.start();
            *to_return.back().mutable_snarl()->mutable_end() = site.end();
            
            // don't proceed to add more onto the DFS stack
            continue;
        }
        
        // mark the beginning of this node/site's edges forward in the stack
        stack.push_back(stack_sentinel);
        
        // initialize empty visit for this iteration
        Visit visit;
        
        if (child_site_starts.count(node_traversal)) {
            // make a visit out of the site
            const Snarl* child_site = child_site_starts[node_traversal];
            transfer_boundary_info(*child_site, *visit.mutable_snarl());
            visit.set_backward(false);
            
            // skip the site and add the other side to the stack
            stack.push_back(to_node_traversal(child_site->end(), graph));
        }
        else if (child_site_ends.count(node_traversal)) {
            // make a visit out of the site
            const Snarl* child_site = child_site_ends[node_traversal];
            transfer_boundary_info(*child_site, *visit.mutable_snarl());
            visit.set_backward(true);
            
            // note: we're traveling through the site backwards, so we reverse the
            // traversal on the start end
            
            // skip the site and add the other side to the stack
            stack.push_back(to_rev_node_traversal(child_site->start(), graph));
        }
        else {
            // make a visit out of the node traversal
            visit.set_node_id(node_traversal.node->id());
            visit.set_backward(node_traversal.backward);
            
            // add all of the node traversals we can reach through valid walks to stack
            stack_up_valid_walks(node_traversal, stack);
        }
        
        // add visit to path
        path.push_back(visit);
    }
    
    return to_return;
}
    
ReadRestrictedTraversalFinder::ReadRestrictedTraversalFinder(VG& graph, SnarlManager& snarl_manager,
                                                             const map<string, Alignment*>& reads_by_name,
                                                             int min_recurrence, int max_path_search_steps) :
                                                             graph(graph), reads_by_name(reads_by_name),
                                                             min_recurrence(min_recurrence),
                                                             max_path_search_steps(max_path_search_steps),
                                                             snarl_manager(snarl_manager) {
    // nothing else to do
}

ReadRestrictedTraversalFinder::~ReadRestrictedTraversalFinder() {
    // no heap variables
}
    
// replaces get_paths_through_site from genotyper
vector<SnarlTraversal> ReadRestrictedTraversalFinder::find_traversals(const Snarl& site) {
    // We're going to emit traversals supported by any paths in the graph.
    
    // Put all our subpaths in here to deduplicate them by sequence they spell
    // out. And to count occurrences. Note that the occurrence count will be
    // boosted to min_recurrence if a non-read path in the graph supports a
    // certain traversal string, so we don't end up dropping unsupported ref
    // alleles.
    map<string, pair<list<Visit>, int>> results;
    
    // construct maps that lets us "skip over" child sites
    map<NodeTraversal, const Snarl*> child_site_starts;
    map<NodeTraversal, const Snarl*> child_site_ends;
    for (const Snarl* subsite : snarl_manager.children_of(&site)) {
        child_site_starts[to_node_traversal(subsite->start(), graph)] = subsite;
        // reverse the direction of the end because we want to find it when we're entering
        // the site from that direction
        child_site_ends[to_rev_node_traversal(subsite->end(), graph)] = subsite;
    }
    
#ifdef debug
#pragma omp critical (cerr)
    cerr << "Looking for paths between " << site.start << " and " << site.end << endl;
#endif
    
    Node* site_start_node = graph.get_node(site.start().node_id());
    Node* site_end_node = graph.get_node(site.end().node_id());
    
    if(graph.paths.has_node_mapping(site_start_node) && graph.paths.has_node_mapping(site_end_node)) {
        // If we have some paths that visit both ends (in some orientation)
        
        // Get all the mappings to the end node, by path name
        auto& endmappings_by_name = graph.paths.get_node_mapping(site_end_node);
        
        for(auto& name_and_mappings : graph.paths.get_node_mapping(site_start_node)) {
            // Go through the paths that visit the start node
            
            // Grab their names
            auto& name = name_and_mappings.first;
            
            if(!endmappings_by_name.count(name_and_mappings.first)) {
                // No path by this name has any mappings to the end node. Skip
                // it early.
                continue;
            }
            
            for(auto* mapping : name_and_mappings.second) {
                // Start at each mapping in the appropriate orientation
                
#ifdef debug
#pragma omp critical (cerr)
                cerr << "Trying mapping of read/path " << name_and_mappings.first << endl;
#endif
                
                // How many times have we gone to the next mapping looking for a
                // mapping to the end node in the right orientation?
                size_t traversal_count = 0;
                
                // Do we want to go left (true) or right (false) from this
                // mapping? If start is a forward traversal and we found a
                // forward mapping, we go right. If either is backward we go
                // left, and if both are backward we go right again.
                bool traversal_direction = mapping->position().is_reverse() != site.start().backward();
                
                // What orientation would we want to find the end node in? If
                // we're traveling backward, we expect to find it in the
                // opposite direction to the one we were given.
                bool expected_end_orientation = site.end().backward() != traversal_direction;
                
                // We're going to fill in this list with traversals.
                list<Visit> path_traversed;
                
                // And we're going to fill this with the sequence
                stringstream allele_stream;
                
                while(mapping != nullptr && traversal_count < max_path_search_steps) {
                    // Traverse along until we hit the end traversal or take too
                    // many steps
                    
#ifdef debug
#pragma omp critical (cerr)
                    cerr << "\tTraversing " << pb2json(*mapping) << endl;
#endif
                    
                    // Say we visit this node along the path, in this orientation
                    NodeTraversal node_traversal = NodeTraversal(graph.get_node(mapping->position().node_id()),
                                                                 mapping->position().is_reverse() != traversal_direction);
                    
                    // Stick the sequence of the node (appropriately oriented) in the stream for the allele sequence
                    string seq = node_traversal.node->sequence();
                    allele_stream << (node_traversal.backward ? reverse_complement(seq) : seq);
                    
                    if(node_traversal.node == site_end_node && node_traversal.backward == expected_end_orientation) {
                        // We have stumbled upon the end node in the orientation we wanted it in.
                        
                        if(results.count(allele_stream.str())) {
                            // It is already there! Increment the observation count.
#ifdef debug
#pragma omp critical (cerr)
                            cerr << "\tFinished; got known sequence " << allele_stream.str() << endl;
#endif
                            
                            if(reads_by_name.count(name)) {
                                // We are a read. Just increment count
                                results[allele_stream.str()].second++;
                            } else {
                                // We are a named path (like "ref")
                                if(results[allele_stream.str()].second < min_recurrence) {
                                    // Ensure that this allele doesn't get
                                    // eliminated, since ref or some other named
                                    // path supports it.
                                    results[allele_stream.str()].second = min_recurrence;
                                } else {
                                    results[allele_stream.str()].second++;
                                }
                            }
                        } else {
                            // Add it in. Give it a count of 1 if we are a read,
                            // and a count of min_recurrence (so it doesn't get
                            // filtered later) if we are a named non-read path
                            // (like "ref").
                            results[allele_stream.str()] = make_pair(path_traversed,
                                                                     reads_by_name.count(name) ? 1 : min_recurrence);
#ifdef debug
#pragma omp critical (cerr)
                            cerr << "\tFinished; got novel sequence " << allele_stream.str() << endl;
#endif
                        }
                        
//                        if(reads_by_name.count(name)) {
//                            // We want to log stats on reads that read all the
//                            // way through sites. But since we may be called
//                            // multiple times we need to send the unique read
//                            // name too.
//                            report_site_traversal(site, name);
//                        }
                        
                        // Then try the next embedded path
                        break;
                    }
                    
                    // We are not yet at the end of the of the site on this path
                    
                    // initialize visit
                    Visit visit;
                    
                    // is this traversal at the start of a nested subsite?
                    Node* site_opposite_side = nullptr;
                    if (child_site_starts.count(node_traversal)) {
                        const Snarl* child_site = child_site_starts[node_traversal];
                        site_opposite_side = graph.get_node(child_site->end().node_id());
                        
                        transfer_boundary_info(*child_site, *visit.mutable_snarl());
                        
                        // add the site into the sequence since we are going to skip it
                        allele_stream << "(" << child_site->start().node_id() << ":" << child_site->end().node_id() << ")";
                        
                    }
                    else if (child_site_ends.count(node_traversal)) {
                        const Snarl* child_site = child_site_starts[node_traversal];
                        site_opposite_side = graph.get_node(child_site->start().node_id());
                        
                        transfer_boundary_info(*child_site, *visit.mutable_snarl());
                        visit.set_backward(true);
                        
                        // add the reverse site into the sequence since we are going to skip it
                        allele_stream << "(" << child_site->end().node_id() << ":" << child_site->start().node_id() << ")";
                    }
                    else {
                        visit = to_visit(node_traversal);
                        allele_stream << node_traversal.node->sequence();
                    }
                    
                    path_traversed.push_back(visit);
                    
                    // Was this node traversal entering a nested subsite?
                    if (site_opposite_side) {
                        // Skip the site
                        if (traversal_direction) {
                            // Go backwards until you hit the other side of the site
                            while (mapping->position().node_id() != site_opposite_side->id()) {
                                mapping = graph.paths.traverse_left(mapping);
                                // Break out of the loop if the path ends before crossing child site
                                if (mapping == nullptr) {
                                    break;
                                }
                                // Tick the counter so we don't go really far on long paths.
                                traversal_count++;
                            }
                        }
                        else {
                            // Go forwards until you hit the other side of the site
                            while (mapping->position().node_id() != site_opposite_side->id()) {
                                mapping = graph.paths.traverse_right(mapping);
                                // Break out of the loop if the path ends before crossing child site
                                if (mapping == nullptr) {
                                    break;
                                }
                                // Tick the counter so we don't go really far on long paths.
                                traversal_count++;
                            }
                        }
                    }
                    else {
                        
                        // Otherwise just move to the right (or left) one position
                        if(traversal_direction) {
                            // We're going backwards
                            mapping = graph.paths.traverse_left(mapping);
                        } else {
                            // We're going forwards
                            mapping = graph.paths.traverse_right(mapping);
                        }
                        // Tick the counter so we don't go really far on long paths.
                        traversal_count++;
                    }
                }
            }
        }
    }
    
    // Now collect the unique results
    vector<SnarlTraversal> to_return;
    
    for(auto& result : results) {
        // Break out each result
        const string& seq = result.first;
        auto& visits = result.second.first;
        auto& count = result.second.second;
        
        if(count < min_recurrence) {
            // We don't have enough initial hits for this sequence to justify
            // trying to re-align the rest of the reads. Skip it. Note that the
            // reference path (and other named paths) will stuff in at least
            // min_recurrence to make sure we don't throw out their alleles.
            continue;
        }
        
        // Send out each list of visits
        to_return.emplace_back();
        for (Visit& visit : visits) {
            *to_return.back().add_visits() = visit;
        }
        
        // label which snarl this came from
        *to_return.back().mutable_snarl()->mutable_start() = site.start();
        *to_return.back().mutable_snarl()->mutable_end() = site.end();
        
    }
    
    return to_return;
}
    
double FixedGenotypePriorCalculator::calculate_log_prior(const Genotype& genotype) {
    // Are all the alleles the same?
    bool all_same = true;
    // What is the common allele number (-1 for unset)
    int allele_value = -1;
    for(size_t i = 0; i < genotype.allele_size(); i++) {
        // For each allele in the genotype
        if(allele_value == -1) {
            // On the first one, grab it. Everyone else will have to match.
            allele_value = genotype.allele(i);
        }
        
        if(allele_value != genotype.allele(i)) {
            // There are two distinct allele values in here
            all_same = false;
            break;
        }
    }
    
    // Return the appropriate prior depending on whether the alleles are all the
    // same (homozygous) or not (heterozygous).
    return all_same ? homozygous_prior_ln : heterozygous_prior_ln;
}

TrivialTraversalFinder::TrivialTraversalFinder(VG& graph) : graph(graph) {
    // Nothing to do!
}

vector<SnarlTraversal> TrivialTraversalFinder::find_traversals(const Snarl& site) {
    assert(site.type() == ULTRABUBBLE);
    
    // We'll fill this in and send it back
    vector<SnarlTraversal> to_return;
    
    // We don't want to be duplicating partial paths, so we store for each
    // NodeTraversal we can reach the previous NodeTraversal we can reach it
    // from.
    map<NodeTraversal, NodeTraversal> previous;
    
    list<NodeTraversal> stack{to_node_traversal(site.start(), graph)};
    
    while (!stack.empty()) { 
        // While there's still stuff on the stack
        
        // Grab the first thing
        NodeTraversal here = stack.front();
        stack.pop_front();
        
        if (here.node->id() == site.end().node_id()) {
            // Trace back a path
            list<NodeTraversal> path;
            
            // Move back one node from the end so it isn't included
            here = previous.at(here);
            
            while (true) {
                // Until we get to the start of the site
                
                if (here.node->id() == site.start().node_id()) {
                    // Stop when we've reached the start of the site
                    break;
                }
                
                // Put this traversal on the front of the path
                path.push_front(here);
                
                // Trace back
                here = previous.at(here);
            }
            
            // Initialize a SnarlTraversal in the return value
            to_return.emplace_back();
            
            // Translate the path into the traversal
            for (NodeTraversal node_traversal : path) {
                *(to_return.back().add_visits()) = to_visit(node_traversal);
            }
            
            // label which snarl this came from
            *to_return.back().mutable_snarl()->mutable_start() = site.start();
            *to_return.back().mutable_snarl()->mutable_end() = site.end();
            
            // Stop early after having found one path
            break;
        } else {
            // We haven't reached the end of the site
            
            for (NodeTraversal next : graph.nodes_next(here)) {
                // Look at all the places we can go from this node
                if (previous.count(next)) {
                    // We already know how to get there.
                    continue;
                }
                
                // Remember how we got there
                previous[next] = here;
                // Explore it, depth first
                stack.push_front(next);
            }
        }
    }
    
    // When we get here, either we found a path, or there isn't one.
    return to_return;
}

RepresentativeTraversalFinder::RepresentativeTraversalFinder(AugmentedGraph& augmented,
    SnarlManager& snarl_manager, PathIndex& primary_path_index, size_t max_depth,
    size_t max_bubble_paths) : augmented(augmented), snarl_manager(snarl_manager),
    primary_path_index(primary_path_index), max_depth(max_depth), max_bubble_paths(max_bubble_paths) {
    
    // Nothing to do!

}

Path RepresentativeTraversalFinder::find_backbone(const Snarl& site) {
    
    // TODO: this cheats and uses certain things that happen to be true about
    // the TrivialTraversalFinder in order to work.

    // Find a traversal, ignoring the fact that child sites ought to own their
    // nodes.
    TrivialTraversalFinder finder(augmented.graph);
    auto traversals = finder.find_traversals(site);
    assert(!traversals.empty());
    auto& traversal = traversals.front();
    
    // Convert it into a path that includes the boundry nodes
    Path to_return;
    *to_return.add_mapping() = to_mapping(traversal.snarl().start(), augmented.graph);
    for (size_t i = 0; i < traversal.visits_size(); i++) {
        *to_return.add_mapping() = to_mapping(traversal.visits(i), augmented.graph);
    }
    *to_return.add_mapping() = to_mapping(traversal.snarl().end(), augmented.graph);
    
    return to_return;
    
}

vector<SnarlTraversal> RepresentativeTraversalFinder::find_traversals(const Snarl& site) {
    
    // TODO: we can only do ultrabubbles right now. Other snarls may not have
    // traversals through from end to end.
    assert(site.type() == ULTRABUBBLE);
    
    // We may need to make a new index for a backbone for this site, if it's not
    // on the primary path.
    unique_ptr<PathIndex> backbone_index;
    
    if (!primary_path_index.by_id.count(site.start().node_id()) || !primary_path_index.by_id.count(site.end().node_id())) {
        // This site is not strung along the primary path, so we will need to
        // generate a backbone traversal of it to structure our search for
        // representative traversals (because they always want to come back to
        // the backbone as soon as possible).
        
        // TODO: we don't handle children correctly (we just glom them into
        // ourselves).
        Path backbone = find_backbone(site);
        
        // Index the backbone (but don't bother with the sequence)
        backbone_index = unique_ptr<PathIndex>(new PathIndex(backbone));
    }
    
    // Determnine what path will be the path we use to scaffold the traversals:
    // the primary path index by default, or the backbone index if we needed one.
    PathIndex& index = (backbone_index.get() != nullptr ? *backbone_index : primary_path_index);
    
    // Get the site's nodes and edges (including all child sites)
    pair<unordered_set<Node*>, unordered_set<Edge*>> contents = snarl_manager.deep_contents(&site, augmented.graph, true);
    
    // Copy its node set
    unordered_set<Node*> nodes_left(contents.first);

    // Trace the ref path through the site
    vector<NodeTraversal> ref_path_for_site;
    
    // First figure where the site starts and ends in the selected path
    size_t site_start = index.by_id.at(site.start().node_id()).first;
    size_t site_end = index.by_id.at(site.end().node_id()).first;
    
    
#ifdef debug
    cerr << "Site starts with " << to_node_traversal(site.start(), augmented.graph)
        << " at " << site_start
        << " and ends with " << to_node_traversal(site.end(), augmented.graph)
        << " at " << site_end << endl;
#endif

    // The primary path may go through the site backward. So get the primary min and max coords
    size_t primary_min = min(site_start, site_end);
    size_t primary_max = max(site_start, site_end);

    // Then walk nodes from min coordinate to max coordinate. This holds the
    // start coordinate of the current node.
    int64_t ref_node_start = primary_min;
    while(ref_node_start <= primary_max) {
    
        // Find the reference node starting here or later.
        auto found = index.by_start.lower_bound(ref_node_start);
        if(found == index.by_start.end()) {
            throw runtime_error("No backbone node found when tracing through site!");
        }
        if((*found).first > index.by_id.at(site.end().node_id()).first) {
            // The next reference node we can find is out of the space
            // being replaced. We're done.
            if (verbose) {
                cerr << "Stopping for out-of-bounds node" << endl;
            }
            break;
        }
        
        // Get the corresponding NodeTraversal (by converting through Visit)
        NodeTraversal found_traversal = to_node_traversal(found->second.to_visit(), augmented.graph);
        
        // Add the traversal to the ref path through the site
        ref_path_for_site.push_back(found_traversal);
        
        // Make sure this node is actually in the site
        assert(contents.first.count(found_traversal.node));
        
        // Drop it from the set of nodes in the site we haven't visited.
        nodes_left.erase(found_traversal.node);
        
        // Next iteration look where this node ends.
        ref_node_start = found->first + found_traversal.node->sequence().size();
    }
    
    for(auto node : nodes_left) {
        // Make sure none of the nodes in the site that we didn't visit
        // while tracing along the ref path are on the ref path.
        if(index.by_id.count(node->id())) {
            cerr << "Node " << node->id() << " is on backbone path at "
                << index.by_id.at(node->id()).first << " but not traced in site "
                << to_node_traversal(site.start(), augmented.graph) << " to " 
                << to_node_traversal(site.end(), augmented.graph) << endl;
            throw runtime_error("Extra ref node found");
        }
    }
    
    // We need to know all the full-length traversals we're going to consider.
    // XREF states will have to be calculated later, over the whole traversal.
    set<vector<NodeTraversal>> site_traversal_set;
    
    // We have this function to extend a partial traversal into a full
    // traversal and add it as a path. The path must already be rooted on
    // the reference in the correct order and orientation.
    auto extend_into_allele = [&](vector<NodeTraversal> path) {
        // Splice the ref path through the site and the bubble's path
        // through the site together.
        vector<NodeTraversal> extended_path;

        for(auto& traversal : path) {
            // Make sure the site actually has the nodes we're visiting.
            assert(contents.first.count(traversal.node));
#ifdef debug
            if(index.by_id.count(traversal.node->id())) {
                cerr << "Path member " << traversal << " lives on backbone at "
                << index.by_id.at(traversal.node->id()).first << endl;
            } else {
                cerr << "Path member " << traversal << " does not live on backbone" << endl;
            }
#endif
        }
        
        size_t ref_path_index = 0;
        size_t bubble_path_index = 0;
        
        while(ref_path_for_site.at(ref_path_index) != path.at(bubble_path_index)) {
            // Collect NodeTraversals from the ref path until we hit the one
            // at which the bubble path starts.
            extended_path.push_back(ref_path_for_site[ref_path_index++]);
        }
        while(bubble_path_index < path.size()) {
            // Then take the whole bubble path
            extended_path.push_back(path[bubble_path_index++]);
        }
        while(ref_path_index < ref_path_for_site.size() && ref_path_for_site.at(ref_path_index) != path.back()) {
            // Then skip ahead to the matching point in the ref path
            ref_path_index++;
        }
        if(ref_path_index == ref_path_for_site.size()) {
            // We ran out of ref path before finding the place to leave the alt.
            // This must be a backtracking loop or something; start over from the beginning.
            ref_path_index = 0;
            
            while(ref_path_index < ref_path_for_site.size() && ref_path_for_site.at(ref_path_index) != path.back()) {
                // Then skip ahead to the matching point in the ref path
                ref_path_index++;
            }
            
            if(ref_path_index == ref_path_for_site.size()) {
                // Still couldn't find it!
                stringstream err;
                err << "Couldn't find " << path.back() << " in backbone path of site "
                    << to_node_traversal(site.start(), augmented.graph)
                    << " to " << to_node_traversal(site.end(), augmented.graph) << endl;
                throw runtime_error(err.str());
            }
        }
        // Skip the matching NodeTraversal
        ref_path_index++;
        while(ref_path_index < ref_path_for_site.size()) {
            // Then take the entier rest of the ref path
            extended_path.push_back(ref_path_for_site[ref_path_index++]);
        }
        
        // Now add it to the set
        site_traversal_set.insert(extended_path);
    
    };

    for(Node* node : contents.first) {
        // Find the bubble for each node
        
        if(total(augmented.node_supports.at(node)) == 0) {
            // Don't bother with unsupported nodes
            continue;
        }
        
        if(index.by_id.count(node->id())) {
            // Don't try to pathfind to the backbone for backbone nodes.
            continue;
        }
        
        // Find bubbles that backend into the backbone path
        pair<Support, vector<NodeTraversal>> sup_path = find_bubble(node, nullptr, index);

        vector<NodeTraversal>& path = sup_path.second;
        
        if(path.empty()) {
            // We couldn't find a path back to the primary path. Discard
            // this material.
            if (verbose) {
                cerr << "Warning: No path found for node " << node->id() << endl;
            }
            // TODO: record the node's bases as lost.
            
            // TODO: what if it's already in another bubble/the node is deleted?
            continue;
        }
        
        // Extend it out into an allele
        extend_into_allele(path);
        
    }
    
    for(Edge* edge : contents.second) {
        // Go through all the edges
        
        if(!index.by_id.count(edge->from()) || !index.by_id.count(edge->to())) {
            // Edge doesn't touch backbone at both ends. Don't use it
            // because for some reason it makes performance worse
            // overall.
            continue;
        }
        
        // Find a path based around this edge
        pair<Support, vector<NodeTraversal>> sup_path = find_bubble(nullptr, edge, index);
        vector<NodeTraversal>& path = sup_path.second;
        
#ifdef debug
        cerr << "Edge " << edge->from() << " to " << edge->to() << " yields:" << endl;
        for(auto& traversal : path) {
            cerr << "\t" << traversal << endl;
        }
#endif
        
        if(path.empty()) {
            // We couldn't find a path back to the primary path. Discard
            // this material.
            if (verbose) {
                cerr << "Warning: No path found for edge " << edge->from() << "," << edge->to() << endl;
            }
            // TODO: bases lost
            // TODO: what if it's already in another bubble/the node is deleted?
            continue;
        }
        
        // Extend it out into an allele
        extend_into_allele(path);
    }
    
    
    // Now convert to SnarlTraversals
    vector<SnarlTraversal> unique_traversals;
    
    // Have a function to convert a vector of NodeTraversals including the snarl
    // ends into a SnarlTraversal
    auto emit_traversal = [&](vector<NodeTraversal> node_traversals) {
        // Make it into this SnarlTraversal
        SnarlTraversal trav;
        
        // Label traversal with the snarl
        *trav.mutable_snarl()->mutable_start() = site.start();
        *trav.mutable_snarl()->mutable_end() = site.end();
        
        // Add everything but the first and last nodes as Visits.
        // TODO: think about nested sites?
        
        if (site_start > site_end) {
            // The primary path runs backward, so we need to emit all our lists
            // of NodeTraversals backward so they come out in the snarl's
            // orientation and not the primary path's.
            
            for(size_t i = 1; i + 1 < node_traversals.size(); i++) {
                // Make a Visit for each NodeTraversal but the first and last,
                // but backward and in reverse order.
                *trav.add_visits() = to_visit(node_traversals[node_traversals.size() - 1 - i].reverse());
            }
            
        } else {
            // The primary path and the snarl use the same orientation
            
            for(size_t i = 1; i + 1 < node_traversals.size(); i++) {
                // Make a Visit for each NodeTraversal but the first and last
                *trav.add_visits() = to_visit(node_traversals[i]);
            }
            
        }
        
        // Save the SnarlTraversal
        unique_traversals.push_back(trav);
    };
    
    
    // Do the ref path first
    emit_traversal(ref_path_for_site);
    for(auto& node_traversals : site_traversal_set) {
        // Look at each vector of NodeTraversals
        if (node_traversals != ref_path_for_site) {
            // And do everything other than the ref path
            emit_traversal(node_traversals);            
        }
        
    }
    
    return unique_traversals;
}

pair<Support, vector<NodeTraversal>> RepresentativeTraversalFinder::find_bubble(Node* node, Edge* edge, PathIndex& index) {

    // What are we going to find our left and right path halves based on?
    NodeTraversal left_traversal;
    NodeTraversal right_traversal;

    if(edge != nullptr) {
        // Be edge-based
        
        // Find the nodes at the ends of the edges. Look at them traversed in the
        // edge's local orientation.
        left_traversal = NodeTraversal(augmented.graph.get_node(edge->from()), edge->from_start());
        right_traversal = NodeTraversal(augmented.graph.get_node(edge->to()), edge->to_end());
        
    } else {
        // Be node-based
        assert(node != nullptr);
        left_traversal = right_traversal = NodeTraversal(node);
    }
    
#ifdef debug
    cerr << "Starting from: " << left_traversal << ", " << right_traversal << endl;
#endif

    // Find paths on both sides, with nodes on the primary path at the outsides
    // and this edge in the middle. Returns path lengths and paths in pairs in a
    // set.
    auto leftPaths = bfs_left(left_traversal, index);
    auto rightPaths = bfs_right(right_traversal, index);
    
    // Find a combination of two paths which gets us to the reference in a
    // consistent orientation (meaning that when you look at the ending nodes'
    // Mappings in the reference path, the ones with minimal ranks have the same
    // orientations) and which doesn't use the same nodes on both sides.
    // Track support of up to max_bubble_paths combinations, and return the
    // highest
    pair<Support, vector<NodeTraversal> > bestBubblePath;
    int bubbleCount = 0;
    
    // We need to look in different combinations of lists.
    auto testCombinations = [&](const list<list<NodeTraversal>>& leftList,
        const list<list<NodeTraversal>>& rightList) {

        for(auto leftPath : leftList) {
            // Figure out the relative orientation for the leftmost node.
#ifdef debug        
            cerr << "Left path: " << endl;
            for(auto traversal : leftPath ) {
                cerr << "\t" << traversal << endl;
            }
#endif    
            // Split out its node pointer and orientation
            auto leftNode = leftPath.front().node;
            auto leftOrientation = leftPath.front().backward;
            
            // Get where it falls in the reference as a position, orientation pair.
            auto leftRefPos = index.by_id.at(leftNode->id());
            
            // We have a backward orientation relative to the reference path if we
            // were traversing the anchoring node backwards, xor if it is backwards
            // in the reference path.
            bool leftRelativeOrientation = leftOrientation != leftRefPos.second;
            
            // Make a set of all the nodes in the left path
            set<int64_t> leftPathNodes;
            for(auto visit : leftPath) {
                leftPathNodes.insert(visit.node->id());
            }

            // Get the minimum support in the left path
            Support minLeftSupport = min_support_in_path(leftPath);
            
            for(auto rightPath : rightList) {
                // Figure out the relative orientation for the rightmost node.
#ifdef debug            
                cerr << "Right path: " << endl;
                for(auto traversal : rightPath ) {
                    cerr << "\t" << traversal << endl;
                }
#endif            
                // Split out its node pointer and orientation
                // Remember it's at the end of this path.
                auto rightNode = rightPath.back().node;
                auto rightOrientation = rightPath.back().backward;
                
                // Get where it falls in the reference as a position, orientation pair.
                auto rightRefPos = index.by_id.at(rightNode->id());
                
                // We have a backward orientation relative to the reference path if we
                // were traversing the anchoring node backwards, xor if it is backwards
                // in the reference path.
                bool rightRelativeOrientation = rightOrientation != rightRefPos.second;

                // Get the minimum support in the right path
                Support minRightSupport = min_support_in_path(rightPath);
                
                if(leftRelativeOrientation == rightRelativeOrientation &&
                    ((!leftRelativeOrientation && leftRefPos.first < rightRefPos.first) ||
                    (leftRelativeOrientation && leftRefPos.first > rightRefPos.first))) {
                    // We found a pair of paths that get us to and from the
                    // reference without turning around, and that don't go back to
                    // the reference before they leave.

                    // Get the minimum support of combined left and right paths
                    Support minFullSupport = support_min(minLeftSupport, minRightSupport);
                    
                    // Start with the left path
                    vector<NodeTraversal> fullPath{leftPath.begin(), leftPath.end()};
                    
                    // We need to detect overlap with the left path
                    bool overlap = false;
                    
                    // If we're starting from an edge, we keep the first node on
                    // the right path. If we're starting from a node, we need to
                    // discard it because it's just another copy of our node
                    // we're starting with.
                    for(auto it = (edge != nullptr ? rightPath.begin() : ++(rightPath.begin())); it != rightPath.end(); ++it) {
                        // For all but the first node on the right path, add that in
                        fullPath.push_back(*it);
                        
                        if(leftPathNodes.count((*it).node->id())) {
                            // We already visited this node on the left side. Try
                            // the next right path instead.
                            overlap = true;
                        }
                    }
                    
                    if(overlap) {
                        // Can't combine this right with this left, as they share
                        // nodes and we can't handle the copy number implications.
                        // Try the next right.
                        // TODO: handle the copy number implications.
                        continue;
                    }
                    
                    if(leftRelativeOrientation) {
                        // Turns out our anchored path is backwards.
                        
                        // Reorder everything the other way
                        reverse(fullPath.begin(), fullPath.end());
                        
                        for(auto& traversal : fullPath) {
                            // Flip each traversal
                            traversal = traversal.reverse();
                        }
                    }

                    
#ifdef debug        
                    cerr << "Merged path:" << endl;
                    for(auto traversal : fullPath) {
                        cerr << "\t" << traversal << endl;
                    }                    
#endif
                    // update our best path by seeing if we've found one with higher min support
                    if (total(minFullSupport) > total(bestBubblePath.first)) {
                        bestBubblePath.first = minFullSupport;
                        bestBubblePath.second = fullPath;
                    }

                    // keep things from getting out of hand
                    if (++bubbleCount >= max_bubble_paths) {
                        return bestBubblePath;
                    }
                }
            }
        }
        
        // Return the best path along with its min support
        // (could be empty)
        return bestBubblePath;
        
    };
    
    // Convert sets to lists, which requires a copy again...
    list<list<NodeTraversal>> leftConverted;
    for(auto lengthAndPath : leftPaths) {
        leftConverted.emplace_back(move(lengthAndPath.second));
    }
    list<list<NodeTraversal>> rightConverted;
    for(auto lengthAndPath : rightPaths) {
        rightConverted.emplace_back(move(lengthAndPath.second));
    }
    
    // Look for a valid combination, or return an empty path if one iesn't
    // found.
    return testCombinations(leftConverted, rightConverted);
    
}

Support RepresentativeTraversalFinder::min_support_in_path(const list<NodeTraversal>& path) {
    
    if (path.empty()) {
        return Support();
    }
    auto cur = path.begin();
    auto next = path.begin();
    ++next;
    Support minSupport = augmented.node_supports.count(cur->node) ? augmented.node_supports.at(cur->node) : Support();
    for (; next != path.end(); ++cur, ++next) {
        // check the node support
        Support support = augmented.node_supports.count(next->node) ? augmented.node_supports.at(next->node) : Support();
        minSupport = support_min(minSupport, support);
        
        // check the edge support
        Edge* edge = augmented.graph.get_edge(*cur, *next);
        assert(edge != NULL);
        Support edgeSupport = augmented.edge_supports.count(edge) ? augmented.edge_supports.at(edge) : Support();
        minSupport = support_min(minSupport, edgeSupport);
    }

    return minSupport;
}

set<pair<size_t, list<NodeTraversal>>> RepresentativeTraversalFinder::bfs_left(NodeTraversal node,
    PathIndex& index, bool stopIfVisited) {

    // Holds partial paths we want to return, with their lengths in bp.
    set<pair<size_t, list<NodeTraversal>>> toReturn;
    
    // Do a BFS
    
    // This holds the paths to get to NodeTraversals to visit (all of which will
    // end with the node we're starting with).
    list<list<NodeTraversal>> toExtend;
    
    // This keeps a set of all the oriented nodes we already got to and don't
    // need to queue again.
    set<NodeTraversal> alreadyQueued;
    
    // Start at this node at depth 0
    toExtend.emplace_back(list<NodeTraversal> {node});
    // Mark this traversal as already queued
    alreadyQueued.insert(node);
    
#ifdef debug
    // How many ticks have we spent searching?
    size_t searchTicks = 0;
#endif

    // Track how many options we have because size may be O(n).
    size_t stillToExtend = toExtend.size();
    
    while(!toExtend.empty()) {
        // Keep going until we've visited every node up to our max search depth.
        
#ifdef debug
        searchTicks++;
        if(searchTicks % 100 == 0) {
            // Report on how much searching we are doing.
            cerr << "Search tick " << searchTicks << ", " << stillToExtend << " options." << endl;
        }
#endif
        
        // Dequeue a path to extend.
        // Make sure to move out of the list to avoid a useless copy.
        list<NodeTraversal> path(move(toExtend.front()));
        toExtend.pop_front();
        stillToExtend--;
        
        // We can't just throw out longer paths, because shorter paths may need
        // to visit a node twice (in opposite orientations) and thus might get
        // rejected later. Or they might overlap with paths on the other side.
        
        // Look up and see if the front node on the path is on our reference
        // path
        if(index.by_id.count(path.front().node->id())) {
            // This node is on the reference path. TODO: we don't care if it
            // lands in a place that is itself deleted.
            
            // Say we got to the right place
            toReturn.emplace(bp_length(path), move(path));
            
            // Don't bother looking for extensions, we already got there.
        } else if(path.size() <= max_depth) {
            // We haven't hit the reference path yet, but we also haven't hit
            // the max depth. Extend with all the possible extensions.
            
            // Look left
            vector<NodeTraversal> prevNodes;
            augmented.graph.nodes_prev(path.front(), prevNodes);
            
            for(auto prevNode : prevNodes) {
                // For each node we can get to
                Edge* edge = augmented.graph.get_edge(prevNode, path.front());
                assert(edge != NULL);
                
                if((!augmented.node_supports.empty() && (!augmented.node_supports.count(prevNode.node) ||
                    total(augmented.node_supports.at(prevNode.node)) == 0)) ||
                   (!augmented.edge_supports.empty() && (!augmented.edge_supports.count(edge) ||
                    total(augmented.edge_supports.at(edge)) == 0))) {
                    
                    // We have no support at all for visiting this node (but we
                    // do have some node read support data)
                    continue;
                }
                
                if(stopIfVisited && alreadyQueued.count(prevNode)) {
                    // We already have a way to get here.
                    continue;
                }
            
                // Make a new path extended left with the node
                list<NodeTraversal> extended(path);
                extended.push_front(prevNode);
                toExtend.emplace_back(move(extended));
                stillToExtend++;
                
                // Remember we found a way to this node, so we don't try and
                // visit it other ways.
                alreadyQueued.insert(prevNode);
            }
        }
        
    }
    
    return toReturn;
}

set<pair<size_t, list<NodeTraversal>>> RepresentativeTraversalFinder::bfs_right(NodeTraversal node, PathIndex& index,
    bool stopIfVisited) {

    // Look left from the backward version of the node.
    auto toConvert = bfs_left(node.reverse(), index, stopIfVisited);
    
    // Since we can't modify set records in place, we need to do a copy
    set<pair<size_t, list<NodeTraversal>>> toReturn;
    
    for(auto lengthAndPath : toConvert) {
        // Flip every path to run the other way
        lengthAndPath.second.reverse();
        for(auto& traversal : lengthAndPath.second) {
            // And invert the orientation of every node in the path in place.
            traversal = traversal.reverse();
        }
        // Stick it in the new set
        toReturn.emplace(move(lengthAndPath));
    }
    
    return toReturn;
}

size_t RepresentativeTraversalFinder::bp_length(const list<NodeTraversal>& path) {
    size_t length = 0;
    for(auto& traversal : path) {
        // Sum up length of each node's sequence
        length += traversal.node->sequence().size();
    }
    return length;
}

double total(const Support& support) {
    return support.forward() + support.reverse();
}

Support support_min(const Support& a, const Support& b) {
    Support to_return;
    to_return.set_forward(min(a.forward(), b.forward()));
    to_return.set_reverse(min(a.reverse(), b.reverse()));
    return to_return;
}

Support operator+(const Support& one, const Support& other) {
    Support sum;
    sum.set_forward(one.forward() + other.forward());
    sum.set_reverse(one.reverse() + other.reverse());
    sum.set_left(one.left() + other.left());
    sum.set_right(one.right() + other.right());
    
    // log-scaled quality can just be added
    sum.set_quality(one.quality() + other.quality());
    
    return sum;
}

Support& operator+=(Support& one, const Support& other) {
    one.set_forward(one.forward() + other.forward());
    one.set_reverse(one.reverse() + other.reverse());
    one.set_left(one.left() + other.left());
    one.set_right(one.right() + other.right());
    
    // log-scaled quality can just be added
    one.set_quality(one.quality() + other.quality());
    
    return one;
}

bool operator< (const Support& a, const Support& b) {
    return total(a) < total(b);
}

bool operator> (const Support& a, const Support& b) {
    return total(a) > total(b);
<<<<<<< HEAD
}

ostream& operator<<(ostream& stream, const Support& support) {
    return stream << support.forward() << "," << support.reverse();
}

=======
}

ostream& operator<<(ostream& stream, const Support& support) {
    return stream << support.forward() << "," << support.reverse();
}

>>>>>>> ed01a1a1
string to_vcf_genotype(const Genotype& gt) {
    // Emit parts into this stream
    stringstream stream;
    
    for (size_t i = 0; i < gt.allele_size(); i++) {
        // For each allele called as present in the genotype
        
        // Put it in the string
        stream << gt.allele(i);
        
        if (i + 1 != gt.allele_size()) {
            // Write a separator after all but the last one
            stream << (gt.is_phased() ? '|' : '/');
        }
    }
    
    return stream.str();
}


}<|MERGE_RESOLUTION|>--- conflicted
+++ resolved
@@ -1576,21 +1576,12 @@
 
 bool operator> (const Support& a, const Support& b) {
     return total(a) > total(b);
-<<<<<<< HEAD
 }
 
 ostream& operator<<(ostream& stream, const Support& support) {
     return stream << support.forward() << "," << support.reverse();
 }
 
-=======
-}
-
-ostream& operator<<(ostream& stream, const Support& support) {
-    return stream << support.forward() << "," << support.reverse();
-}
-
->>>>>>> ed01a1a1
 string to_vcf_genotype(const Genotype& gt) {
     // Emit parts into this stream
     stringstream stream;
