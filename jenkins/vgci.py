--- conflicted
+++ resolved
@@ -148,11 +148,7 @@
                     raise
         else:
             # Assume it's a raw path.
-<<<<<<< HEAD
-            with open(os.path.join(self._outstore(tag), path)) as f:
-=======
             with io.open(os.path.join(self.baseline, 'outstore-{}'.format(tag), path), 'r', encoding='utf8') as f:
->>>>>>> 97c27f9b
                 return f.read()
 
     def _get_remote_file(self, src, tgt):
@@ -462,7 +458,8 @@
         # note, using the same seed only means something if using same
         # number of chunks.  we make that explicit here
         opts += '--maxCores {} --sim_chunks {} --seed {} '.format(self.cores, 8, 8)
-        opts += '--sim_opts \'-l 150 -p 500 -v 50 -e 0.05 -i 0.01 --include-bonuses\' '
+        opts += '--sim_opts \'-p 1000 -v 75 -d 0.01  --include-bonuses\' '
+        opts += '--fastq {} '.format(self._input('platinum_NA12878_MHC.fq.gz'))
         opts += '--annotate_xg {} '.format(base_xg_path)
         cmd = 'toil-vg sim {} {} {} {} --gam {}'.format(
             job_store, ' '.join(sim_xg_paths), reads / 2, out_store, opts)
@@ -496,8 +493,8 @@
         # things as file IDs?
         mapeval_options = get_default_mapeval_options(os.path.join(out_store, 'true.pos'))
         mapeval_options.bwa = True
-        mapeval_options.bwa_paired = not multipath
-        mapeval_options.vg_paired = not multipath
+        mapeval_options.bwa_paired = True
+        mapeval_options.vg_paired = True
         mapeval_options.fasta = make_url(fasta_path)
         mapeval_options.index_bases = [make_url(x) for x in test_index_bases]
         mapeval_options.gam_names = test_names
